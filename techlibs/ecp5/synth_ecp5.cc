/*
 *  yosys -- Yosys Open SYnthesis Suite
 *
 *  Copyright (C) 2012 Clifford Wolf <clifford@clifford.at>
 *  Copyright (C) 2018 Clifford Wolf <dave@ds0.me>
 *
 *  Permission to use, copy, modify, and/or distribute this software for any
 *  purpose with or without fee is hereby granted, provided that the above
 *  copyright notice and this permission notice appear in all copies.
 *
 *  THE SOFTWARE IS PROVIDED "AS IS" AND THE AUTHOR DISCLAIMS ALL WARRANTIES
 *  WITH REGARD TO THIS SOFTWARE INCLUDING ALL IMPLIED WARRANTIES OF
 *  MERCHANTABILITY AND FITNESS. IN NO EVENT SHALL THE AUTHOR BE LIABLE FOR
 *  ANY SPECIAL, DIRECT, INDIRECT, OR CONSEQUENTIAL DAMAGES OR ANY DAMAGES
 *  WHATSOEVER RESULTING FROM LOSS OF USE, DATA OR PROFITS, WHETHER IN AN
 *  ACTION OF CONTRACT, NEGLIGENCE OR OTHER TORTIOUS ACTION, ARISING OUT OF
 *  OR IN CONNECTION WITH THE USE OR PERFORMANCE OF THIS SOFTWARE.
 *
 */

#include "kernel/register.h"
#include "kernel/celltypes.h"
#include "kernel/rtlil.h"
#include "kernel/log.h"

USING_YOSYS_NAMESPACE
PRIVATE_NAMESPACE_BEGIN

struct SynthEcp5Pass : public ScriptPass
{
	SynthEcp5Pass() : ScriptPass("synth_ecp5", "synthesis for ECP5 FPGAs") { }

	void help() YS_OVERRIDE
	{
		//   |---v---|---v---|---v---|---v---|---v---|---v---|---v---|---v---|---v---|---v---|
		log("\n");
		log("    synth_ecp5 [options]\n");
		log("\n");
		log("This command runs synthesis for ECP5 FPGAs.\n");
		log("\n");
		log("    -top <module>\n");
		log("        use the specified module as top module\n");
		log("\n");
		log("    -blif <file>\n");
		log("        write the design to the specified BLIF file. writing of an output file\n");
		log("        is omitted if this parameter is not specified.\n");
		log("\n");
		log("    -edif <file>\n");
		log("        write the design to the specified EDIF file. writing of an output file\n");
		log("        is omitted if this parameter is not specified.\n");
		log("\n");
		log("    -json <file>\n");
		log("        write the design to the specified JSON file. writing of an output file\n");
		log("        is omitted if this parameter is not specified.\n");
		log("\n");
		log("    -run <from_label>:<to_label>\n");
		log("        only run the commands between the labels (see below). an empty\n");
		log("        from label is synonymous to 'begin', and empty to label is\n");
		log("        synonymous to the end of the command list.\n");
		log("\n");
		log("    -noflatten\n");
		log("        do not flatten design before synthesis\n");
		log("\n");
		log("    -retime\n");
		log("        run 'abc' with -dff option\n");
		log("\n");
		log("    -noccu2\n");
		log("        do not use CCU2 cells in output netlist\n");
		log("\n");
		log("    -nodffe\n");
		log("        do not use flipflops with CE in output netlist\n");
		log("\n");
		log("    -nobram\n");
		log("        do not use BRAM cells in output netlist\n");
		log("\n");
		log("    -nodram\n");
		log("        do not use distributed RAM cells in output netlist\n");
		log("\n");
		log("    -nowidelut\n");
		log("        do not use PFU muxes to implement LUTs larger than LUT4s\n");
		log("\n");
		log("    -abc2\n");
		log("        run two passes of 'abc' for slightly improved logic density\n");
		log("\n");
		log("    -abc9\n");
		log("        use new ABC9 flow (EXPERIMENTAL)\n");
		log("\n");
		log("    -vpr\n");
		log("        generate an output netlist (and BLIF file) suitable for VPR\n");
		log("        (this feature is experimental and incomplete)\n");
		log("\n");
		log("\n");
		log("The following commands are executed by this synthesis command:\n");
		help_script();
		log("\n");
	}

	string top_opt, blif_file, edif_file, json_file;
<<<<<<< HEAD
	bool noccu2, nodffe, nobram, nodram, nomux, flatten, retime, abc2, abc9, vpr;
=======
	bool noccu2, nodffe, nobram, nodram, nowidelut, flatten, retime, abc2, vpr;
>>>>>>> 4ce329ae

	void clear_flags() YS_OVERRIDE
	{
		top_opt = "-auto-top";
		blif_file = "";
		edif_file = "";
		json_file = "";
		noccu2 = false;
		nodffe = false;
		nobram = false;
		nodram = false;
		nowidelut = false;
		flatten = true;
		retime = false;
		abc2 = false;
		vpr = false;
		abc9 = false;
	}

	void execute(std::vector<std::string> args, RTLIL::Design *design) YS_OVERRIDE
	{
		string run_from, run_to;
		clear_flags();

		size_t argidx;
		for (argidx = 1; argidx < args.size(); argidx++)
		{
			if (args[argidx] == "-top" && argidx+1 < args.size()) {
				top_opt = "-top " + args[++argidx];
				continue;
			}
			if (args[argidx] == "-blif" && argidx+1 < args.size()) {
				blif_file = args[++argidx];
				continue;
			}
			if (args[argidx] == "-edif" && argidx+1 < args.size()) {
				edif_file = args[++argidx];
				continue;
			}
			if (args[argidx] == "-json" && argidx+1 < args.size()) {
				json_file = args[++argidx];
				continue;
			}
			if (args[argidx] == "-run" && argidx+1 < args.size()) {
				size_t pos = args[argidx+1].find(':');
				if (pos == std::string::npos)
					break;
				run_from = args[++argidx].substr(0, pos);
				run_to = args[argidx].substr(pos+1);
				continue;
			}
			if (args[argidx] == "-flatten") {
				flatten = true;
				continue;
			}
			if (args[argidx] == "-noflatten") {
				flatten = false;
				continue;
			}
			if (args[argidx] == "-retime") {
				retime = true;
				continue;
			}
			if (args[argidx] == "-noccu2") {
				noccu2 = true;
				continue;
			}
			if (args[argidx] == "-nodffe") {
				nodffe = true;
				continue;
			}
			if (args[argidx] == "-nobram") {
				nobram = true;
				continue;
			}
			if (args[argidx] == "-nodram") {
				nodram = true;
				continue;
			}
			if (args[argidx] == "-nowidelut" || args[argidx] == "-nomux") {
				nowidelut = true;
				continue;
			}
			if (args[argidx] == "-abc2") {
				abc2 = true;
				continue;
			}
			if (args[argidx] == "-vpr") {
				vpr = true;
				continue;
			}
			if (args[argidx] == "-abc9") {
				abc9 = true;
				continue;
			}
			break;
		}
		extra_args(args, argidx, design);

		if (!design->full_selection())
			log_cmd_error("This command only operates on fully selected designs!\n");

		log_header(design, "Executing SYNTH_ECP5 pass.\n");
		log_push();

		run_script(design, run_from, run_to);

		log_pop();
	}

	void script() YS_OVERRIDE
	{
		if (check_label("begin"))
		{
			run("read_verilog -D_ABC -lib +/ecp5/cells_sim.v +/ecp5/cells_bb.v");
			run(stringf("hierarchy -check %s", help_mode ? "-top <top>" : top_opt.c_str()));
		}

		if (flatten && check_label("flatten", "(unless -noflatten)"))
		{
			run("proc");
			run("flatten");
			run("tribuf -logic");
			run("deminout");
		}

		if (check_label("coarse"))
		{
			run("synth -run coarse");
		}

		if (!nobram && check_label("bram", "(skip if -nobram)"))
		{
			run("memory_bram -rules +/ecp5/bram.txt");
			run("techmap -map +/ecp5/brams_map.v");
		}

		if (!nodram && check_label("dram", "(skip if -nodram)"))
		{
			run("memory_bram -rules +/ecp5/dram.txt");
			run("techmap -map +/ecp5/drams_map.v");
		}

		if (check_label("fine"))
		{
			run("opt -fast -mux_undef -undriven -fine");
			run("memory_map");
			run("opt -undriven -fine");
			if (noccu2)
				run("techmap");
			else
				run("techmap -map +/techmap.v -map +/ecp5/arith_map.v");
			if (retime || help_mode)
				run("abc -dff", "(only if -retime)");
		}

		if (check_label("map_ffs"))
		{
			run("dffsr2dff");
			run("dff2dffs");
			run("opt_clean");
			if (!nodffe)
				run("dff2dffe -direct-match $_DFF_* -direct-match $__DFFS_*");
			run("techmap -D NO_LUT -map +/ecp5/cells_map.v");
			run("opt_expr -undriven -mux_undef");
			run("simplemap");
			run("ecp5_ffinit");
		}

		if (check_label("map_luts"))
		{
			if (abc2 || help_mode) {
				run("abc", "      (only if -abc2)");
			}
			run("techmap -map +/ecp5/latches_map.v");
<<<<<<< HEAD
			if (abc9) {
				run("abc9 -lut +/ecp5/abc_5g.lut -box +/ecp5/abc_5g.box -W 200");
			} else {
				if (nomux)
					run("abc -lut 4 -dress");
				else
					run("abc -lut 4:7 -dress");
			}

=======
			if (nowidelut)
				run("abc -lut 4 -dress");
			else
				run("abc -lut 4:7 -dress");
>>>>>>> 4ce329ae
			run("clean");
		}

		if (check_label("map_cells"))
		{
			if (vpr)
				run("techmap -D NO_LUT -map +/ecp5/cells_map.v");
			else
				run("techmap -map +/ecp5/cells_map.v", "(with -D NO_LUT in vpr mode)");

			run("clean");
		}

		if (check_label("check"))
		{
			run("hierarchy -check");
			run("stat");
			run("check -noinit");
		}

		if (check_label("blif"))
		{
			if (!blif_file.empty() || help_mode) {
				if (vpr || help_mode) {
					run(stringf("opt_clean -purge"),
							"                                 (vpr mode)");
					run(stringf("write_blif -attr -cname -conn -param %s",
							help_mode ? "<file-name>" : blif_file.c_str()),
							" (vpr mode)");
				}
				if (!vpr)
					run(stringf("write_blif -gates -attr -param %s",
							help_mode ? "<file-name>" : blif_file.c_str()),
							"       (non-vpr mode)");
			}
		}

		if (check_label("edif"))
		{
			if (!edif_file.empty() || help_mode)
				run(stringf("write_edif %s", help_mode ? "<file-name>" : edif_file.c_str()));
		}

		if (check_label("json"))
		{
			if (!json_file.empty() || help_mode)
				run(stringf("write_json %s", help_mode ? "<file-name>" : json_file.c_str()));
		}
	}
} SynthEcp5Pass;

PRIVATE_NAMESPACE_END<|MERGE_RESOLUTION|>--- conflicted
+++ resolved
@@ -96,11 +96,7 @@
 	}
 
 	string top_opt, blif_file, edif_file, json_file;
-<<<<<<< HEAD
-	bool noccu2, nodffe, nobram, nodram, nomux, flatten, retime, abc2, abc9, vpr;
-=======
-	bool noccu2, nodffe, nobram, nodram, nowidelut, flatten, retime, abc2, vpr;
->>>>>>> 4ce329ae
+	bool noccu2, nodffe, nobram, nodram, nowidelut, flatten, retime, abc2, abc9, vpr;
 
 	void clear_flags() YS_OVERRIDE
 	{
@@ -276,22 +272,14 @@
 				run("abc", "      (only if -abc2)");
 			}
 			run("techmap -map +/ecp5/latches_map.v");
-<<<<<<< HEAD
 			if (abc9) {
 				run("abc9 -lut +/ecp5/abc_5g.lut -box +/ecp5/abc_5g.box -W 200");
 			} else {
-				if (nomux)
+				if (nowidelut)
 					run("abc -lut 4 -dress");
 				else
 					run("abc -lut 4:7 -dress");
 			}
-
-=======
-			if (nowidelut)
-				run("abc -lut 4 -dress");
-			else
-				run("abc -lut 4:7 -dress");
->>>>>>> 4ce329ae
 			run("clean");
 		}
 
