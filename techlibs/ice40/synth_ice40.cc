/*
 *  yosys -- Yosys Open SYnthesis Suite
 *
 *  Copyright (C) 2012  Clifford Wolf <clifford@clifford.at>
 *
 *  Permission to use, copy, modify, and/or distribute this software for any
 *  purpose with or without fee is hereby granted, provided that the above
 *  copyright notice and this permission notice appear in all copies.
 *
 *  THE SOFTWARE IS PROVIDED "AS IS" AND THE AUTHOR DISCLAIMS ALL WARRANTIES
 *  WITH REGARD TO THIS SOFTWARE INCLUDING ALL IMPLIED WARRANTIES OF
 *  MERCHANTABILITY AND FITNESS. IN NO EVENT SHALL THE AUTHOR BE LIABLE FOR
 *  ANY SPECIAL, DIRECT, INDIRECT, OR CONSEQUENTIAL DAMAGES OR ANY DAMAGES
 *  WHATSOEVER RESULTING FROM LOSS OF USE, DATA OR PROFITS, WHETHER IN AN
 *  ACTION OF CONTRACT, NEGLIGENCE OR OTHER TORTIOUS ACTION, ARISING OUT OF
 *  OR IN CONNECTION WITH THE USE OR PERFORMANCE OF THIS SOFTWARE.
 *
 */

#include "kernel/register.h"
#include "kernel/celltypes.h"
#include "kernel/rtlil.h"
#include "kernel/log.h"

USING_YOSYS_NAMESPACE
PRIVATE_NAMESPACE_BEGIN

struct SynthIce40Pass : public ScriptPass
{
	SynthIce40Pass() : ScriptPass("synth_ice40", "synthesis for iCE40 FPGAs") { }

	void help() YS_OVERRIDE
	{
		//   |---v---|---v---|---v---|---v---|---v---|---v---|---v---|---v---|---v---|---v---|
		log("\n");
		log("    synth_ice40 [options]\n");
		log("\n");
		log("This command runs synthesis for iCE40 FPGAs.\n");
		log("\n");
		log("    -device < hx | lp | u >\n");
		log("        optimise the synthesis netlist for the specified device.\n");
		log("        HX is the default target if no device argument specified.\n");
		log("\n");
		log("    -top <module>\n");
		log("        use the specified module as top module\n");
		log("\n");
		log("    -blif <file>\n");
		log("        write the design to the specified BLIF file. writing of an output file\n");
		log("        is omitted if this parameter is not specified.\n");
		log("\n");
		log("    -edif <file>\n");
		log("        write the design to the specified EDIF file. writing of an output file\n");
		log("        is omitted if this parameter is not specified.\n");
		log("\n");
		log("    -json <file>\n");
		log("        write the design to the specified JSON file. writing of an output file\n");
		log("        is omitted if this parameter is not specified.\n");
		log("\n");
		log("    -run <from_label>:<to_label>\n");
		log("        only run the commands between the labels (see below). an empty\n");
		log("        from label is synonymous to 'begin', and empty to label is\n");
		log("        synonymous to the end of the command list.\n");
		log("\n");
		log("    -noflatten\n");
		log("        do not flatten design before synthesis\n");
		log("\n");
		log("    -retime\n");
		log("        run 'abc' with -dff option\n");
		log("\n");
		log("    -relut\n");
		log("        combine LUTs after synthesis\n");
		log("\n");
		log("    -nocarry\n");
		log("        do not use SB_CARRY cells in output netlist\n");
		log("\n");
		log("    -nodffe\n");
		log("        do not use SB_DFFE* cells in output netlist\n");
		log("\n");
		log("    -dffe_min_ce_use <min_ce_use>\n");
		log("        do not use SB_DFFE* cells if the resulting CE line would go to less\n");
		log("        than min_ce_use SB_DFFE*in output netlist\n");
		log("\n");
		log("    -nobram\n");
		log("        do not use SB_RAM40_4K* cells in output netlist\n");
		log("\n");
		log("    -dsp\n");
		log("        use iCE40 UltraPlus DSP cells for large arithmetic\n");
		log("\n");
		log("    -noabc\n");
		log("        use built-in Yosys LUT techmapping instead of abc\n");
		log("\n");
		log("    -abc2\n");
		log("        run two passes of 'abc' for slightly improved logic density\n");
		log("\n");
		log("    -vpr\n");
		log("        generate an output netlist (and BLIF file) suitable for VPR\n");
		log("        (this feature is experimental and incomplete)\n");
		log("\n");
		log("    -abc9\n");
		log("        use abc9 instead of abc\n");
		log("\n");
		log("\n");
		log("The following commands are executed by this synthesis command:\n");
		help_script();
		log("\n");
	}


	string top_opt, blif_file, edif_file, json_file, abc, device_opt;
	bool nocarry, nodffe, nobram, dsp, flatten, retime, relut, noabc, abc2, vpr;
	int min_ce_use;

	void clear_flags() YS_OVERRIDE
	{
		top_opt = "-auto-top";
		blif_file = "";
		edif_file = "";
		json_file = "";
		nocarry = false;
		nodffe = false;
		min_ce_use = -1;
		nobram = false;
		dsp = false;
		flatten = true;
		retime = false;
		relut = false;
		noabc = false;
		abc2 = false;
		vpr = false;
		abc = "abc";
		device_opt = "hx";
	}

	void execute(std::vector<std::string> args, RTLIL::Design *design) YS_OVERRIDE
	{
		string run_from, run_to;
		clear_flags();

		size_t argidx;
		for (argidx = 1; argidx < args.size(); argidx++)
		{
			if (args[argidx] == "-top" && argidx+1 < args.size()) {
				top_opt = "-top " + args[++argidx];
				continue;
			}
			if (args[argidx] == "-blif" && argidx+1 < args.size()) {
				blif_file = args[++argidx];
				continue;
			}
			if (args[argidx] == "-edif" && argidx+1 < args.size()) {
				edif_file = args[++argidx];
				continue;
			}
			if (args[argidx] == "-json" && argidx+1 < args.size()) {
				json_file = args[++argidx];
				continue;
			}
			if (args[argidx] == "-run" && argidx+1 < args.size()) {
				size_t pos = args[argidx+1].find(':');
				if (pos == std::string::npos)
					break;
				run_from = args[++argidx].substr(0, pos);
				run_to = args[argidx].substr(pos+1);
				continue;
			}
			if (args[argidx] == "-flatten") {
				flatten = true;
				continue;
			}
			if (args[argidx] == "-noflatten") {
				flatten = false;
				continue;
			}
			if (args[argidx] == "-retime") {
				retime = true;
				continue;
			}
			if (args[argidx] == "-relut") {
				relut = true;
				continue;
			}
			if (args[argidx] == "-nocarry") {
				nocarry = true;
				continue;
			}
			if (args[argidx] == "-nodffe") {
				nodffe = true;
				continue;
			}
			if (args[argidx] == "-dffe_min_ce_use" && argidx+1 < args.size()) {
				min_ce_use = std::stoi(args[++argidx]);
				continue;
			}
			if (args[argidx] == "-nobram") {
				nobram = true;
				continue;
			}
			if (args[argidx] == "-dsp") {
				dsp = true;
				continue;
			}
			if (args[argidx] == "-noabc") {
				noabc = true;
				continue;
			}
			if (args[argidx] == "-abc2") {
				abc2 = true;
				continue;
			}
			if (args[argidx] == "-vpr") {
				vpr = true;
				continue;
			}
			if (args[argidx] == "-abc9") {
				abc = "abc9";
				continue;
			}
			if (args[argidx] == "-device" && argidx+1 < args.size()) {
				device_opt = args[++argidx];
				continue;
			}
			break;
		}
		extra_args(args, argidx, design);

		if (!design->full_selection())
			log_cmd_error("This command only operates on fully selected designs!\n");
		if (device_opt != "hx" && device_opt != "lp" && device_opt !="u")
			log_cmd_error("Invalid or no device specified: '%s'\n", device_opt.c_str());

		log_header(design, "Executing SYNTH_ICE40 pass.\n");
		log_push();

		run_script(design, run_from, run_to);

		log_pop();
	}

	void script() YS_OVERRIDE
	{
		if (check_label("begin"))
		{
<<<<<<< HEAD
			run("read_verilog -lib -D ABC_MODEL +/ice40/cells_sim.v");
=======
			run("read_verilog -lib -D_ABC +/ice40/cells_sim.v");
>>>>>>> 1e838a89
			run(stringf("hierarchy -check %s", help_mode ? "-top <top>" : top_opt.c_str()));
			run("proc");
		}

		if (check_label("flatten", "(unless -noflatten)"))
		{
			if (flatten) {
				run("flatten");
				run("tribuf -logic");
				run("deminout");
			}
		}

		if (check_label("coarse"))
		{
			run("opt_expr");
			run("opt_clean");
			run("check");
			run("opt");
			run("wreduce");
			run("peepopt");
			run("opt_clean");
			run("share");
			run("techmap -map +/cmp2lut.v -D LUT_WIDTH=4");
			run("opt_expr");
			run("opt_clean");
			if (help_mode || dsp)
				run("ice40_dsp", "(if -dsp)");
			run("alumacc");
			run("opt");
			run("fsm");
			run("opt -fast");
			run("memory -nomap");
			run("opt_clean");
		}

		if (!nobram && check_label("bram", "(skip if -nobram)"))
		{
			run("memory_bram -rules +/ice40/brams.txt");
			run("techmap -map +/ice40/brams_map.v");
			run("ice40_braminit");
		}

		if (check_label("map"))
		{
			run("opt -fast -mux_undef -undriven -fine");
			run("memory_map");
			run("opt -undriven -fine");
		}

		if (check_label("map_gates"))
		{
			if (nocarry)
				run("techmap");
			else
				run("techmap -map +/techmap.v -map +/ice40/arith_map.v");
			if ((retime || help_mode) && abc != "abc9")
				run(abc + " -dff", "(only if -retime)");
			run("ice40_opt");
		}

		if (check_label("map_ffs"))
		{
			run("dffsr2dff");
			if (!nodffe)
				run("dff2dffe -direct-match $_DFF_*");
			if (min_ce_use >= 0) {
				run("opt_merge");
				run(stringf("dff2dffe -unmap-mince %d", min_ce_use));
			}
			run("techmap -D NO_LUT -map +/ice40/cells_map.v");
			run("opt_expr -mux_undef");
			run("simplemap");
			run("ice40_ffinit");
			run("ice40_ffssr");
			run("ice40_opt -full");
		}

		if (check_label("map_luts"))
		{
			if (abc2 || help_mode) {
				run(abc, "      (only if -abc2)");
				run("ice40_opt", "(only if -abc2)");
			}
			run("techmap -map +/ice40/latches_map.v");
			if (noabc || help_mode) {
				run("simplemap", "                               (only if -noabc)");
				run("techmap -map +/gate2lut.v -D LUT_WIDTH=4", "(only if -noabc)");
			}
			if (!noabc) {
				if (abc == "abc9")
					run(abc + stringf(" -dress -lut +/ice40/abc_%s.lut -box +/ice40/abc_%s.box", device_opt.c_str(), device_opt.c_str()), "(skip if -noabc)");
				else
<<<<<<< HEAD
					run(abc + " -lut 4", "(skip if -noabc)");
=======
					run(abc + " -dress -lut 4", "(skip if -noabc)");
>>>>>>> 1e838a89
			}
			run("clean");
			if (relut || help_mode) {
				run("ice40_unlut", "                            (only if -relut)");
				run("opt_lut -dlogic SB_CARRY:I0=1:I1=2:CI=3", "(only if -relut)");
			}
		}

		if (check_label("map_cells"))
		{
			if (vpr)
				run("techmap -D NO_LUT -map +/ice40/cells_map.v");
			else
				run("techmap -map +/ice40/cells_map.v", "(with -D NO_LUT in vpr mode)");

			run("clean");
		}

		if (check_label("check"))
		{
			run("hierarchy -check");
			run("stat");
			run("check -noinit");
		}

		if (check_label("blif"))
		{
			if (!blif_file.empty() || help_mode) {
				if (vpr || help_mode) {
					run(stringf("opt_clean -purge"),
							"                                 (vpr mode)");
					run(stringf("write_blif -attr -cname -conn -param %s",
							help_mode ? "<file-name>" : blif_file.c_str()),
							" (vpr mode)");
				}
				if (!vpr)
					run(stringf("write_blif -gates -attr -param %s",
							help_mode ? "<file-name>" : blif_file.c_str()),
							"       (non-vpr mode)");
			}
		}

		if (check_label("edif"))
		{
			if (!edif_file.empty() || help_mode)
				run(stringf("write_edif %s", help_mode ? "<file-name>" : edif_file.c_str()));
		}

		if (check_label("json"))
		{
			if (!json_file.empty() || help_mode)
				run(stringf("write_json %s", help_mode ? "<file-name>" : json_file.c_str()));
		}
	}
} SynthIce40Pass;

PRIVATE_NAMESPACE_END<|MERGE_RESOLUTION|>--- conflicted
+++ resolved
@@ -240,11 +240,7 @@
 	{
 		if (check_label("begin"))
 		{
-<<<<<<< HEAD
-			run("read_verilog -lib -D ABC_MODEL +/ice40/cells_sim.v");
-=======
 			run("read_verilog -lib -D_ABC +/ice40/cells_sim.v");
->>>>>>> 1e838a89
 			run(stringf("hierarchy -check %s", help_mode ? "-top <top>" : top_opt.c_str()));
 			run("proc");
 		}
@@ -338,11 +334,7 @@
 				if (abc == "abc9")
 					run(abc + stringf(" -dress -lut +/ice40/abc_%s.lut -box +/ice40/abc_%s.box", device_opt.c_str(), device_opt.c_str()), "(skip if -noabc)");
 				else
-<<<<<<< HEAD
-					run(abc + " -lut 4", "(skip if -noabc)");
-=======
 					run(abc + " -dress -lut 4", "(skip if -noabc)");
->>>>>>> 1e838a89
 			}
 			run("clean");
 			if (relut || help_mode) {
