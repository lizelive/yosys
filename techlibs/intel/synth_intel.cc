/*
 *  yosys -- Yosys Open SYnthesis Suite
 *
 *  Copyright (C) 2012  Clifford Wolf <clifford@clifford.at>
 *
 *  Permission to use, copy, modify, and/or distribute this software for any
 *  purpose with or without fee is hereby granted, provided that the above
 *  copyright notice and this permission notice appear in all copies.
 *
 *  THE SOFTWARE IS PROVIDED "AS IS" AND THE AUTHOR DISCLAIMS ALL WARRANTIES
 *  WITH REGARD TO THIS SOFTWARE INCLUDING ALL IMPLIED WARRANTIES OF
 *  MERCHANTABILITY AND FITNESS. IN NO EVENT SHALL THE AUTHOR BE LIABLE FOR
 *  ANY SPECIAL, DIRECT, INDIRECT, OR CONSEQUENTIAL DAMAGES OR ANY DAMAGES
 *  WHATSOEVER RESULTING FROM LOSS OF USE, DATA OR PROFITS, WHETHER IN AN
 *  ACTION OF CONTRACT, NEGLIGENCE OR OTHER TORTIOUS ACTION, ARISING OUT OF
 *  OR IN CONNECTION WITH THE USE OR PERFORMANCE OF THIS SOFTWARE.
 *
 */

#include "kernel/celltypes.h"
#include "kernel/log.h"
#include "kernel/register.h"
#include "kernel/rtlil.h"

USING_YOSYS_NAMESPACE
PRIVATE_NAMESPACE_BEGIN

struct SynthIntelPass : public ScriptPass {
	SynthIntelPass() : ScriptPass("synth_intel", "synthesis for Intel (Altera) FPGAs.") {}

<<<<<<< HEAD
  void help() YS_OVERRIDE
  {
    //   |---v---|---v---|---v---|---v---|---v---|---v---|---v---|---v---|---v---|---v---|
    log("\n");
    log("    synth_intel [options]\n");
    log("\n");
    log("This command runs synthesis for Intel FPGAs.\n");
    log("\n");
    log("    -family < max10 | a10gx | cyclone10 | cyclonev | cycloneiv | cycloneive>\n");
    log("        generate the synthesis netlist for the specified family.\n");
    log("        MAX10 is the default target if no family argument specified.\n");
    log("        For Cyclone GX devices, use cycloneiv argument; For Cyclone E, use cycloneive.\n");
    log("        Cyclone V and Arria 10 GX devices are experimental, use it with a10gx argument.\n");
    log("\n");
    log("    -top <module>\n");
    log("        use the specified module as top module (default='top')\n");
    log("\n");
    log("    -vqm <file>\n");
    log("        write the design to the specified Verilog Quartus Mapping File. Writing of an\n");
    log("        output file is omitted if this parameter is not specified.\n");
    log("\n");
    log("    -vpr <file>\n");
    log("        write BLIF files for VPR flow experiments. The synthesized BLIF output file is not\n");
    log("        compatible with the Quartus flow. Writing of an\n");
    log("        output file is omitted if this parameter is not specified.\n");
    log("\n");
    log("    -run <from_label>:<to_label>\n");
    log("        only run the commands between the labels (see below). an empty\n");
    log("        from label is synonymous to 'begin', and empty to label is\n");
    log("        synonymous to the end of the command list.\n");
    log("\n");
    log("    -noiopads\n");
    log("        do not use altsyncram cells in output netlist\n");
    log("\n");
    log("    -nobram\n");
    log("        do not use altsyncram cells in output netlist\n");
    log("\n");
    log("    -noflatten\n");
    log("        do not flatten design before synthesis\n");
    log("\n");
    log("    -retime\n");
    log("        run 'abc' with -dff option\n");
    log("\n");
    log("The following commands are executed by this synthesis command:\n");
    help_script();
    log("\n");
  }
=======
	void help() YS_OVERRIDE
	{
		//   |---v---|---v---|---v---|---v---|---v---|---v---|---v---|---v---|---v---|---v---|
		log("\n");
		log("    synth_intel [options]\n");
		log("\n");
		log("This command runs synthesis for Intel FPGAs.\n");
		log("\n");
		log("    -family < max10 | a10gx | cyclone10 | cyclonev | cycloneiv | cycloneive>\n");
		log("        generate the synthesis netlist for the specified family.\n");
		log("        MAX10 is the default target if not family argument specified.\n");
		log("        For Cyclone GX devices, use cycloneiv argument; For Cyclone E, use cycloneive.\n");
		log("        Cyclone V and Arria 10 GX devices are experimental, use it with a10gx argument.\n");
		log("\n");
		log("    -top <module>\n");
		log("        use the specified module as top module (default='top')\n");
		log("\n");
		log("    -vqm <file>\n");
		log("        write the design to the specified Verilog Quartus Mapping File. Writing of an\n");
		log("        output file is omitted if this parameter is not specified.\n");
		log("\n");
		log("    -vpr <file>\n");
		log("        write BLIF files for VPR flow experiments. The synthesized BLIF output file is not\n");
		log("        compatible with the Quartus flow. Writing of an\n");
		log("        output file is omitted if this parameter is not specified.\n");
		log("\n");
		log("    -run <from_label>:<to_label>\n");
		log("        only run the commands between the labels (see below). an empty\n");
		log("        from label is synonymous to 'begin', and empty to label is\n");
		log("        synonymous to the end of the command list.\n");
		log("\n");
		log("    -noiopads\n");
		log("        do not use altsyncram cells in output netlist\n");
		log("\n");
		log("    -nobram\n");
		log("        do not use altsyncram cells in output netlist\n");
		log("\n");
		log("    -noflatten\n");
		log("        do not flatten design before synthesis\n");
		log("\n");
		log("    -retime\n");
		log("        run 'abc' with -dff option\n");
		log("\n");
		log("The following commands are executed by this synthesis command:\n");
		help_script();
		log("\n");
	}
>>>>>>> c9078994

	string top_opt, family_opt, vout_file, blif_file;
	bool retime, flatten, nobram, noiopads;

	void clear_flags() YS_OVERRIDE
	{
		top_opt = "-auto-top";
		family_opt = "max10";
		vout_file = "";
		blif_file = "";
		retime = false;
		flatten = true;
		nobram = false;
		noiopads = false;
	}

	void execute(std::vector<std::string> args, RTLIL::Design *design) YS_OVERRIDE
	{
		string run_from, run_to;
		clear_flags();

		size_t argidx;
		for (argidx = 1; argidx < args.size(); argidx++) {
			if (args[argidx] == "-family" && argidx + 1 < args.size()) {
				family_opt = args[++argidx];
				continue;
			}
			if (args[argidx] == "-top" && argidx + 1 < args.size()) {
				top_opt = "-top " + args[++argidx];
				continue;
			}
			if (args[argidx] == "-vqm" && argidx + 1 < args.size()) {
				vout_file = args[++argidx];
				continue;
			}
			if (args[argidx] == "-vpr" && argidx + 1 < args.size()) {
				blif_file = args[++argidx];
				continue;
			}
			if (args[argidx] == "-run" && argidx + 1 < args.size()) {
				size_t pos = args[argidx + 1].find(':');
				if (pos == std::string::npos)
					break;
				run_from = args[++argidx].substr(0, pos);
				run_to = args[argidx].substr(pos + 1);
				continue;
			}
			if (args[argidx] == "-noiopads") {
				noiopads = true;
				continue;
			}
			if (args[argidx] == "-nobram") {
				nobram = true;
				continue;
			}
			if (args[argidx] == "-noflatten") {
				flatten = false;
				continue;
			}
			if (args[argidx] == "-retime") {
				retime = true;
				continue;
			}
			break;
		}
		extra_args(args, argidx, design);

<<<<<<< HEAD
    if (!design->full_selection())
      log_cmd_error("This command only operates on fully selected designs!\n");
    if (family_opt != "max10" && family_opt !="a10gx" && family_opt != "cyclonev" && family_opt !="cycloneiv" && family_opt !="cycloneive" && family_opt != "cyclone10")
      log_cmd_error("Invalid or no family specified: '%s'\n", family_opt.c_str());
=======
		if (!design->full_selection())
			log_cmd_error("This command only operates on fully selected designs!\n");
		if (family_opt != "max10" && family_opt != "a10gx" && family_opt != "cyclonev" && family_opt != "cycloneiv" &&
		    family_opt != "cycloneive" && family_opt != "cyclone10")
			log_cmd_error("Invalid or not family specified: '%s'\n", family_opt.c_str());
>>>>>>> c9078994

		log_header(design, "Executing SYNTH_INTEL pass.\n");
		log_push();

		run_script(design, run_from, run_to);

		log_pop();
	}

	void script() YS_OVERRIDE
	{
		if (check_label("begin")) {
			if (check_label("family") && family_opt == "max10")
				run("read_verilog -sv -lib +/intel/max10/cells_sim.v");
			else if (check_label("family") && family_opt == "a10gx")
				run("read_verilog -sv -lib +/intel/a10gx/cells_sim.v");
			else if (check_label("family") && family_opt == "cyclonev")
				run("read_verilog -sv -lib +/intel/cyclonev/cells_sim.v");
			else if (check_label("family") && family_opt == "cyclone10")
				run("read_verilog -sv -lib +/intel/cyclone10/cells_sim.v");
			else if (check_label("family") && family_opt == "cycloneiv")
				run("read_verilog -sv -lib +/intel/cycloneiv/cells_sim.v");
			else
				run("read_verilog -sv -lib +/intel/cycloneive/cells_sim.v");
			// Misc and common cells
			run("read_verilog -sv -lib +/intel/common/m9k_bb.v");
			run("read_verilog -sv -lib +/intel/common/altpll_bb.v");
			run(stringf("hierarchy -check %s", help_mode ? "-top <top>" : top_opt.c_str()));
		}

		if (flatten && check_label("flatten", "(unless -noflatten)")) {
			run("proc");
			run("flatten");
			run("tribuf -logic");
			run("deminout");
		}

		if (check_label("coarse")) {
			run("synth -run coarse");
		}

		if (!nobram && check_label("bram", "(skip if -nobram)")) {
			run("memory_bram -rules +/intel/common/brams.txt");
			run("techmap -map +/intel/common/brams_map.v");
		}

		if (check_label("fine")) {
			run("opt -fast -mux_undef -undriven -fine -full");
			run("memory_map");
			run("opt -undriven -fine");
			run("dffsr2dff");
			run("dff2dffe -direct-match $_DFF_*");
			run("opt -fine");
			run("techmap -map +/techmap.v");
			run("opt -full");
			run("clean -purge");
			run("setundef -undriven -zero");
			if (retime || help_mode)
				run("abc -markgroups -dff", "(only if -retime)");
		}

		if (check_label("map_luts")) {
			if (family_opt == "a10gx" || family_opt == "cyclonev")
				run("abc -luts 2:2,3,6:5" + string(retime ? " -dff" : ""));
			else
				run("abc -lut 4" + string(retime ? " -dff" : ""));
			run("clean");
		}

		if (check_label("map_cells")) {
			if (!noiopads)
				run("iopadmap -bits -outpad $__outpad I:O -inpad $__inpad O:I", "(unless -noiopads)");
			if (family_opt == "max10")
				run("techmap -map +/intel/max10/cells_map.v");
			else if (family_opt == "a10gx")
				run("techmap -map +/intel/a10gx/cells_map.v");
			else if (family_opt == "cyclonev")
				run("techmap -map +/intel/cyclonev/cells_map.v");
			else if (family_opt == "cyclone10")
				run("techmap -map +/intel/cyclone10/cells_map.v");
			else if (family_opt == "cycloneiv")
				run("techmap -map +/intel/cycloneiv/cells_map.v");
			else
				run("techmap -map +/intel/cycloneive/cells_map.v");
			run("dffinit -highlow -ff dffeas q power_up");
			run("clean -purge");
		}

		if (check_label("check")) {
			run("hierarchy -check");
			run("stat");
			run("check -noinit");
		}

		if (check_label("vqm")) {
			if (!vout_file.empty() || help_mode)
				run(stringf("write_verilog -attr2comment -defparam -nohex -decimal -renameprefix syn_ %s",
					    help_mode ? "<file-name>" : vout_file.c_str()));
		}

		if (check_label("vpr")) {
			if (!blif_file.empty() || help_mode) {
				run(stringf("opt_clean -purge"));
				run(stringf("write_blif %s", help_mode ? "<file-name>" : blif_file.c_str()));
			}
		}
	}
} SynthIntelPass;

PRIVATE_NAMESPACE_END<|MERGE_RESOLUTION|>--- conflicted
+++ resolved
@@ -28,55 +28,6 @@
 struct SynthIntelPass : public ScriptPass {
 	SynthIntelPass() : ScriptPass("synth_intel", "synthesis for Intel (Altera) FPGAs.") {}
 
-<<<<<<< HEAD
-  void help() YS_OVERRIDE
-  {
-    //   |---v---|---v---|---v---|---v---|---v---|---v---|---v---|---v---|---v---|---v---|
-    log("\n");
-    log("    synth_intel [options]\n");
-    log("\n");
-    log("This command runs synthesis for Intel FPGAs.\n");
-    log("\n");
-    log("    -family < max10 | a10gx | cyclone10 | cyclonev | cycloneiv | cycloneive>\n");
-    log("        generate the synthesis netlist for the specified family.\n");
-    log("        MAX10 is the default target if no family argument specified.\n");
-    log("        For Cyclone GX devices, use cycloneiv argument; For Cyclone E, use cycloneive.\n");
-    log("        Cyclone V and Arria 10 GX devices are experimental, use it with a10gx argument.\n");
-    log("\n");
-    log("    -top <module>\n");
-    log("        use the specified module as top module (default='top')\n");
-    log("\n");
-    log("    -vqm <file>\n");
-    log("        write the design to the specified Verilog Quartus Mapping File. Writing of an\n");
-    log("        output file is omitted if this parameter is not specified.\n");
-    log("\n");
-    log("    -vpr <file>\n");
-    log("        write BLIF files for VPR flow experiments. The synthesized BLIF output file is not\n");
-    log("        compatible with the Quartus flow. Writing of an\n");
-    log("        output file is omitted if this parameter is not specified.\n");
-    log("\n");
-    log("    -run <from_label>:<to_label>\n");
-    log("        only run the commands between the labels (see below). an empty\n");
-    log("        from label is synonymous to 'begin', and empty to label is\n");
-    log("        synonymous to the end of the command list.\n");
-    log("\n");
-    log("    -noiopads\n");
-    log("        do not use altsyncram cells in output netlist\n");
-    log("\n");
-    log("    -nobram\n");
-    log("        do not use altsyncram cells in output netlist\n");
-    log("\n");
-    log("    -noflatten\n");
-    log("        do not flatten design before synthesis\n");
-    log("\n");
-    log("    -retime\n");
-    log("        run 'abc' with -dff option\n");
-    log("\n");
-    log("The following commands are executed by this synthesis command:\n");
-    help_script();
-    log("\n");
-  }
-=======
 	void help() YS_OVERRIDE
 	{
 		//   |---v---|---v---|---v---|---v---|---v---|---v---|---v---|---v---|---v---|---v---|
@@ -124,7 +75,6 @@
 		help_script();
 		log("\n");
 	}
->>>>>>> c9078994
 
 	string top_opt, family_opt, vout_file, blif_file;
 	bool retime, flatten, nobram, noiopads;
@@ -192,18 +142,11 @@
 		}
 		extra_args(args, argidx, design);
 
-<<<<<<< HEAD
-    if (!design->full_selection())
-      log_cmd_error("This command only operates on fully selected designs!\n");
-    if (family_opt != "max10" && family_opt !="a10gx" && family_opt != "cyclonev" && family_opt !="cycloneiv" && family_opt !="cycloneive" && family_opt != "cyclone10")
-      log_cmd_error("Invalid or no family specified: '%s'\n", family_opt.c_str());
-=======
 		if (!design->full_selection())
 			log_cmd_error("This command only operates on fully selected designs!\n");
 		if (family_opt != "max10" && family_opt != "a10gx" && family_opt != "cyclonev" && family_opt != "cycloneiv" &&
 		    family_opt != "cycloneive" && family_opt != "cyclone10")
 			log_cmd_error("Invalid or not family specified: '%s'\n", family_opt.c_str());
->>>>>>> c9078994
 
 		log_header(design, "Executing SYNTH_INTEL pass.\n");
 		log_push();
