/*
 *  yosys -- Yosys Open SYnthesis Suite
 *
 *  Copyright (C) 2012  Clifford Wolf <clifford@clifford.at>
 *                2019  Eddie Hung    <eddie@fpgeh.com>
 *
 *  Permission to use, copy, modify, and/or distribute this software for any
 *  purpose with or without fee is hereby granted, provided that the above
 *  copyright notice and this permission notice appear in all copies.
 *
 *  THE SOFTWARE IS PROVIDED "AS IS" AND THE AUTHOR DISCLAIMS ALL WARRANTIES
 *  WITH REGARD TO THIS SOFTWARE INCLUDING ALL IMPLIED WARRANTIES OF
 *  MERCHANTABILITY AND FITNESS. IN NO EVENT SHALL THE AUTHOR BE LIABLE FOR
 *  ANY SPECIAL, DIRECT, INDIRECT, OR CONSEQUENTIAL DAMAGES OR ANY DAMAGES
 *  WHATSOEVER RESULTING FROM LOSS OF USE, DATA OR PROFITS, WHETHER IN AN
 *  ACTION OF CONTRACT, NEGLIGENCE OR OTHER TORTIOUS ACTION, ARISING OUT OF
 *  OR IN CONNECTION WITH THE USE OR PERFORMANCE OF THIS SOFTWARE.
 *
 */

// ============================================================================

module \$__ABC_ASYNC (input A, S, output Y);
  assign Y = A;
endmodule
<<<<<<< HEAD

module \$__ABC_FF_ (input D, output Q);
  assign Q = D;
=======
module \$__ABC_LUT7 (input A, input [6:0] S, output Y);
  assign Y = A;
endmodule

module \$__ABC_REG (input [WIDTH-1:0] I, output [WIDTH-1:0] O, output Q);
  parameter WIDTH = 1;
  assign O = I;
endmodule
(* techmap_celltype = "$__ABC_DSP48E1_MULT_P_MUX $__ABC_DSP48E1_MULT_PCOUT_MUX $__ABC_DSP48E1_MULT_DPORT_P_MUX $__ABC_DSP48E1_MULT_DPORT_PCOUT_MUX $__ABC_DSP48E1_P_MUX $__ABC_DSP48E1_PCOUT_MUX" *)
module \$__ABC_DSP48E1_MUX (
  input Aq, Bq, Cq, Dq, ADq,
  input [47:0] I,
  input Mq,
  input [47:0] P, 
  input Pq, 
  output [47:0] O
);
  assign O = I;
endmodule

(* techmap_celltype = "$__ABC_DSP48E1_MULT $__ABC_DSP48E1_MULT_DPORT $__ABC_DSP48E1" *)
module \$__ABC_DSP48E1 (
    (* techmap_autopurge *) output [29:0] ACOUT,
    (* techmap_autopurge *) output [17:0] BCOUT,
    (* techmap_autopurge *) output reg CARRYCASCOUT,
    (* techmap_autopurge *) output reg [3:0] CARRYOUT,
    (* techmap_autopurge *) output reg MULTSIGNOUT,
    (* techmap_autopurge *) output OVERFLOW,
    (* techmap_autopurge *) output reg signed [47:0] P,
    (* techmap_autopurge *) output PATTERNBDETECT,
    (* techmap_autopurge *) output PATTERNDETECT,
    (* techmap_autopurge *) output [47:0] PCOUT,
    (* techmap_autopurge *) output UNDERFLOW,
    (* techmap_autopurge *) input signed [29:0] A,
    (* techmap_autopurge *) input [29:0] ACIN,
    (* techmap_autopurge *) input [3:0] ALUMODE,
    (* techmap_autopurge *) input signed [17:0] B,
    (* techmap_autopurge *) input [17:0] BCIN,
    (* techmap_autopurge *) input [47:0] C,
    (* techmap_autopurge *) input CARRYCASCIN,
    (* techmap_autopurge *) input CARRYIN,
    (* techmap_autopurge *) input [2:0] CARRYINSEL,
    (* techmap_autopurge *) input CEA1,
    (* techmap_autopurge *) input CEA2,
    (* techmap_autopurge *) input CEAD,
    (* techmap_autopurge *) input CEALUMODE,
    (* techmap_autopurge *) input CEB1,
    (* techmap_autopurge *) input CEB2,
    (* techmap_autopurge *) input CEC,
    (* techmap_autopurge *) input CECARRYIN,
    (* techmap_autopurge *) input CECTRL,
    (* techmap_autopurge *) input CED,
    (* techmap_autopurge *) input CEINMODE,
    (* techmap_autopurge *) input CEM,
    (* techmap_autopurge *) input CEP,
    (* techmap_autopurge *) input CLK,
    (* techmap_autopurge *) input [24:0] D,
    (* techmap_autopurge *) input [4:0] INMODE,
    (* techmap_autopurge *) input MULTSIGNIN,
    (* techmap_autopurge *) input [6:0] OPMODE,
    (* techmap_autopurge *) input [47:0] PCIN,
    (* techmap_autopurge *) input RSTA,
    (* techmap_autopurge *) input RSTALLCARRYIN,
    (* techmap_autopurge *) input RSTALUMODE,
    (* techmap_autopurge *) input RSTB,
    (* techmap_autopurge *) input RSTC,
    (* techmap_autopurge *) input RSTCTRL,
    (* techmap_autopurge *) input RSTD,
    (* techmap_autopurge *) input RSTINMODE,
    (* techmap_autopurge *) input RSTM,
    (* techmap_autopurge *) input RSTP
);
    parameter integer ACASCREG = 1;
    parameter integer ADREG = 1;
    parameter integer ALUMODEREG = 1;
    parameter integer AREG = 1;
    parameter AUTORESET_PATDET = "NO_RESET";
    parameter A_INPUT = "DIRECT";
    parameter integer BCASCREG = 1;
    parameter integer BREG = 1;
    parameter B_INPUT = "DIRECT";
    parameter integer CARRYINREG = 1;
    parameter integer CARRYINSELREG = 1;
    parameter integer CREG = 1;
    parameter integer DREG = 1;
    parameter integer INMODEREG = 1;
    parameter integer MREG = 1;
    parameter integer OPMODEREG = 1;
    parameter integer PREG = 1;
    parameter SEL_MASK = "MASK";
    parameter SEL_PATTERN = "PATTERN";
    parameter USE_DPORT = "FALSE";
    parameter USE_MULT = "MULTIPLY";
    parameter USE_PATTERN_DETECT = "NO_PATDET";
    parameter USE_SIMD = "ONE48";
    parameter [47:0] MASK = 48'h3FFFFFFFFFFF;
    parameter [47:0] PATTERN = 48'h000000000000;
    parameter [3:0] IS_ALUMODE_INVERTED = 4'b0;
    parameter [0:0] IS_CARRYIN_INVERTED = 1'b0;
    parameter [0:0] IS_CLK_INVERTED = 1'b0;
    parameter [4:0] IS_INMODE_INVERTED = 5'b0;
    parameter [6:0] IS_OPMODE_INVERTED = 7'b0;

    DSP48E1 #(
        .ACASCREG(ACASCREG),
        .ADREG(ADREG),
        .ALUMODEREG(ALUMODEREG),
        .AREG(AREG),
        .AUTORESET_PATDET(AUTORESET_PATDET),
        .A_INPUT(A_INPUT),
        .BCASCREG(BCASCREG),
        .BREG(BREG),
        .B_INPUT(B_INPUT),
        .CARRYINREG(CARRYINREG),
        .CARRYINSELREG(CARRYINSELREG),
        .CREG(CREG),
        .DREG(DREG),
        .INMODEREG(INMODEREG),
        .MREG(MREG),
        .OPMODEREG(OPMODEREG),
        .PREG(PREG),
        .SEL_MASK(SEL_MASK),
        .SEL_PATTERN(SEL_PATTERN),
        .USE_DPORT(USE_DPORT),
        .USE_MULT(USE_MULT),
        .USE_PATTERN_DETECT(USE_PATTERN_DETECT),
        .USE_SIMD(USE_SIMD),
        .MASK(MASK),
        .PATTERN(PATTERN),
        .IS_ALUMODE_INVERTED(IS_ALUMODE_INVERTED),
        .IS_CARRYIN_INVERTED(IS_CARRYIN_INVERTED),
        .IS_CLK_INVERTED(IS_CLK_INVERTED),
        .IS_INMODE_INVERTED(IS_INMODE_INVERTED),
        .IS_OPMODE_INVERTED(IS_OPMODE_INVERTED)
    ) _TECHMAP_REPLACE_ (
        .ACOUT(ACOUT),
        .BCOUT(BCOUT),
        .CARRYCASCOUT(CARRYCASCOUT),
        .CARRYOUT(CARRYOUT),
        .MULTSIGNOUT(MULTSIGNOUT),
        .OVERFLOW(OVERFLOW),
        .P(P),
        .PATTERNBDETECT(PATTERNBDETECT),
        .PATTERNDETECT(PATTERNDETECT),
        .PCOUT(PCOUT),
        .UNDERFLOW(UNDERFLOW),
        .A(A),
        .ACIN(ACIN),
        .ALUMODE(ALUMODE),
        .B(B),
        .BCIN(BCIN),
        .C(C),
        .CARRYCASCIN(CARRYCASCIN),
        .CARRYIN(CARRYIN),
        .CARRYINSEL(CARRYINSEL),
        .CEA1(CEA1),
        .CEA2(CEA2),
        .CEAD(CEAD),
        .CEALUMODE(CEALUMODE),
        .CEB1(CEB1),
        .CEB2(CEB2),
        .CEC(CEC),
        .CECARRYIN(CECARRYIN),
        .CECTRL(CECTRL),
        .CED(CED),
        .CEINMODE(CEINMODE),
        .CEM(CEM),
        .CEP(CEP),
        .CLK(CLK),
        .D(D),
        .INMODE(INMODE),
        .MULTSIGNIN(MULTSIGNIN),
        .OPMODE(OPMODE),
        .PCIN(PCIN),
        .RSTA(RSTA),
        .RSTALLCARRYIN(RSTALLCARRYIN),
        .RSTALUMODE(RSTALUMODE),
        .RSTB(RSTB),
        .RSTC(RSTC),
        .RSTCTRL(RSTCTRL),
        .RSTD(RSTD),
        .RSTINMODE(RSTINMODE),
        .RSTM(RSTM),
        .RSTP(RSTP)
    );
>>>>>>> d5f0794a
endmodule<|MERGE_RESOLUTION|>--- conflicted
+++ resolved
@@ -23,13 +23,9 @@
 module \$__ABC_ASYNC (input A, S, output Y);
   assign Y = A;
 endmodule
-<<<<<<< HEAD
 
 module \$__ABC_FF_ (input D, output Q);
   assign Q = D;
-=======
-module \$__ABC_LUT7 (input A, input [6:0] S, output Y);
-  assign Y = A;
 endmodule
 
 module \$__ABC_REG (input [WIDTH-1:0] I, output [WIDTH-1:0] O, output Q);
@@ -213,5 +209,4 @@
         .RSTM(RSTM),
         .RSTP(RSTP)
     );
->>>>>>> d5f0794a
 endmodule