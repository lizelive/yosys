/*
 *  yosys -- Yosys Open SYnthesis Suite
 *
 *  Copyright (C) 2012  Clifford Wolf <clifford@clifford.at>
 *                      Eddie Hung <eddie@fpgeh.com>
 *
 *  Permission to use, copy, modify, and/or distribute this software for any
 *  purpose with or without fee is hereby granted, provided that the above
 *  copyright notice and this permission notice appear in all copies.
 *
 *  THE SOFTWARE IS PROVIDED "AS IS" AND THE AUTHOR DISCLAIMS ALL WARRANTIES
 *  WITH REGARD TO THIS SOFTWARE INCLUDING ALL IMPLIED WARRANTIES OF
 *  MERCHANTABILITY AND FITNESS. IN NO EVENT SHALL THE AUTHOR BE LIABLE FOR
 *  ANY SPECIAL, DIRECT, INDIRECT, OR CONSEQUENTIAL DAMAGES OR ANY DAMAGES
 *  WHATSOEVER RESULTING FROM LOSS OF USE, DATA OR PROFITS, WHETHER IN AN
 *  ACTION OF CONTRACT, NEGLIGENCE OR OTHER TORTIOUS ACTION, ARISING OUT OF
 *  OR IN CONNECTION WITH THE USE OR PERFORMANCE OF THIS SOFTWARE.
 *
 */

// [[CITE]] The AIGER And-Inverter Graph (AIG) Format Version 20071012
// Armin Biere. The AIGER And-Inverter Graph (AIG) Format Version 20071012. Technical Report 07/1, October 2011, FMV Reports Series, Institute for Formal Models and Verification, Johannes Kepler University, Altenbergerstr. 69, 4040 Linz, Austria.
// http://fmv.jku.at/papers/Biere-FMV-TR-07-1.pdf

#include "kernel/yosys.h"
#include "kernel/sigtools.h"
#include "aigerparse.h"

#include <boost/endian/buffers.hpp>
#include <boost/lexical_cast.hpp>

YOSYS_NAMESPACE_BEGIN

#define log_debug log

AigerReader::AigerReader(RTLIL::Design *design, std::istream &f, RTLIL::IdString module_name, RTLIL::IdString clk_name, std::string map_filename, bool wideports)
    : design(design), f(f), clk_name(clk_name), map_filename(map_filename), wideports(wideports)
{
    module = new RTLIL::Module;
    module->name = module_name;
    if (design->module(module->name))
        log_error("Duplicate definition of module %s!\n", log_id(module->name));
}

void AigerReader::parse_aiger()
{
    std::string header;
    f >> header;
    if (header != "aag" && header != "aig")
        log_error("Unsupported AIGER file!\n");

    // Parse rest of header
    if (!(f >> M >> I >> L >> O >> A))
        log_error("Invalid AIGER header\n");

    // Optional values
    B = C = J = F = 0;
    for (auto &i : std::array<std::reference_wrapper<unsigned>,4>{B, C, J, F}) {
        if (f.peek() != ' ') break;
        if (!(f >> i))
            log_error("Invalid AIGER header\n");
    }

    std::string line;
    std::getline(f, line); // Ignore up to start of next line, as standard
                           // says anything that follows could be used for
                           // optional sections

    log_debug("M=%u I=%u L=%u O=%u A=%u B=%u C=%u J=%u F=%u\n", M, I, L, O, A, B, C, J, F);

    line_count = 1;

    if (header == "aag")
        parse_aiger_ascii(true /* create_and */);
    else if (header == "aig")
        parse_aiger_binary(true /* create_and */);
    else
        log_abort();

    // Parse footer (symbol table, comments, etc.)
    unsigned l1;
    std::string s;
    for (int c = f.peek(); c != EOF; c = f.peek(), ++line_count) {
        if (c == 'i' || c == 'l' || c == 'o') {
            f.ignore(1);
            if (!(f >> l1 >> s))
                log_error("Line %u cannot be interpreted as a symbol entry!\n", line_count);

            if ((c == 'i' && l1 > inputs.size()) || (c == 'l' && l1 > latches.size()) || (c == 'o' && l1 > outputs.size()))
                log_error("Line %u has invalid symbol position!\n", line_count);

            RTLIL::Wire* wire;
            if (c == 'i') wire = inputs[l1];
            else if (c == 'l') wire = latches[l1];
            else if (c == 'o') wire = outputs[l1];
            else log_abort();

            module->rename(wire, stringf("\\%s", s.c_str()));
        }
        else if (c == 'b' || c == 'j' || c == 'f') {
            // TODO
        }
        else if (c == 'c') {
            f.ignore(1);
            if (f.peek() == '\n')
                break;
            // Else constraint (TODO)
        }
        else
            log_error("Line %u: cannot interpret first character '%c'!\n", line_count, c);
        std::getline(f, line); // Ignore up to start of next line
    }

    module->fixup_ports();
    design->add(module);
}

static uint32_t parse_xaiger_literal(std::istream &f)
{
    boost::endian::big_uint32_buf_t l;
    if (f.readsome(reinterpret_cast<char*>(&l), sizeof(l)) != sizeof(l))
        log_error("Offset %ld: unable to read literal!\n", boost::lexical_cast<int64_t>(f.tellg()));
    return l.value();
}

void AigerReader::parse_xaiger()
{
    std::string header;
    f >> header;
    if (header != "aag" && header != "aig")
        log_error("Unsupported AIGER file!\n");

    // Parse rest of header
    if (!(f >> M >> I >> L >> O >> A))
        log_error("Invalid AIGER header\n");

    // Optional values
    B = C = J = F = 0;

    std::string line;
    std::getline(f, line); // Ignore up to start of next line, as standard
                           // says anything that follows could be used for
                           // optional sections

    log_debug("M=%u I=%u L=%u O=%u A=%u\n", M, I, L, O, A);

    line_count = 1;

    if (header == "aag")
        parse_aiger_ascii(false /* create_and */);
    else if (header == "aig")
        parse_aiger_binary(false /* create_and */);
    else
        log_abort();

    // Parse footer (symbol table, comments, etc.)
    unsigned l1;
    std::string s;
    bool comment_seen = false;
    for (int c = f.peek(); c != EOF; c = f.peek()) {
        if (comment_seen || c == 'c') {
            if (!comment_seen) {
                f.ignore(1);
                c = f.peek();
                if (c == '\n')
                    break;
                f.ignore(1);
                comment_seen = true;
            }
            // XAIGER extensions
            if (c == 'm') {
                uint32_t dataSize = parse_xaiger_literal(f);
                uint32_t lutNum = parse_xaiger_literal(f);
                uint32_t lutSize = parse_xaiger_literal(f);
                log_debug("m: dataSize=%u lutNum=%u lutSize=%u\n", dataSize, lutNum, lutSize);
                for (unsigned i = 0; i < lutNum; ++i) {
                    uint32_t rootNodeID = parse_xaiger_literal(f);
                    uint32_t cutLeavesM = parse_xaiger_literal(f);
                    log_debug("rootNodeID=%d cutLeavesM=%d\n", rootNodeID, cutLeavesM);
                    RTLIL::Wire *output_sig = module->wire(stringf("\\n%d", rootNodeID));
                    log_assert(output_sig);
                    uint32_t nodeID;
                    RTLIL::SigSpec input_sig;
                    for (unsigned j = 0; j < cutLeavesM; ++j) {
                        nodeID = parse_xaiger_literal(f);
                        log_debug("\t%u\n", nodeID);
                        RTLIL::Wire *wire = module->wire(stringf("\\n%d", nodeID));
                        log_assert(wire);
                        input_sig.append(wire);
                    }
					RTLIL::Cell *cell = module->addCell(NEW_ID, "$lut");
					cell->parameters["\\WIDTH"] = RTLIL::Const(input_sig.size());
					cell->parameters["\\LUT"] = RTLIL::Const(RTLIL::State::Sx, 1 << input_sig.size());
					cell->setPort("\\A", input_sig);
					cell->setPort("\\Y", output_sig);
                }
            }
            else if (c == 'n') {
                // TODO: What is this?
                uint32_t n = parse_xaiger_literal(f);
                f.seekg(n);
            }
        }
        else if (c == 'i' || c == 'l' || c == 'o') {
            f.ignore(1);
            if (!(f >> l1 >> s))
                log_error("Line %u cannot be interpreted as a symbol entry!\n", line_count);

            if ((c == 'i' && l1 > inputs.size()) || (c == 'l' && l1 > latches.size()) || (c == 'o' && l1 > outputs.size()))
                log_error("Line %u has invalid symbol position!\n", line_count);

            RTLIL::Wire* wire;
            if (c == 'i') wire = inputs[l1];
            else if (c == 'l') wire = latches[l1];
            else if (c == 'o') wire = outputs[l1];
            else log_abort();

            module->rename(wire, stringf("\\%s", s.c_str()));
            std::getline(f, line); // Ignore up to start of next line
            ++line_count;
        }
        else
            log_error("Line %u: cannot interpret first character '%c'!\n", line_count, c);
    }

    dict<RTLIL::IdString, int> wideports_cache;

    if (!map_filename.empty()) {
        std::ifstream mf(map_filename);
        std::string type, symbol;
        int variable, index;
        while (mf >> type >> variable >> index >> symbol) {
            RTLIL::IdString escaped_symbol = RTLIL::escape_id(symbol);
            if (type == "input") {
                log_assert(static_cast<unsigned>(variable) < inputs.size());
                RTLIL::Wire* wire = inputs[variable];
                log_assert(wire);
                log_assert(wire->port_input);

                if (index == 0)
                    module->rename(wire, RTLIL::escape_id(symbol));
                else if (index > 0) {
                    module->rename(wire, RTLIL::escape_id(stringf("%s[%d]", symbol.c_str(), index)));
                    if (wideports)
                        wideports_cache[escaped_symbol] = std::max(wideports_cache[escaped_symbol], index);

                }
            }
            else if (type == "output") {
                log_assert(static_cast<unsigned>(variable) < outputs.size());
                RTLIL::Wire* wire = outputs[variable];
                log_assert(wire);
                log_assert(wire->port_output);
                if (index == 0)
                    module->rename(wire, RTLIL::escape_id(symbol));
                else if (index > 0) {
                    module->rename(wire, RTLIL::escape_id(stringf("%s[%d]", symbol.c_str(), index)));
                    if (wideports)
                        wideports_cache[escaped_symbol] = std::max(wideports_cache[escaped_symbol], index);

                }
            }
            else
                log_error("Symbol type '%s' not recognised.\n", type.c_str());
        }
    }

    for (auto &wp : wideports_cache)
    {
        auto name = wp.first;
        int width = wp.second + 1;

        RTLIL::Wire *wire = module->wire(name);
        if (wire)
            module->rename(wire, RTLIL::escape_id(stringf("%s[%d]", name.c_str(), 0)));
        wire = module->addWire(name, width);

        for (int i = 0; i < width; i++) {
            RTLIL::IdString other_name = name.str() + stringf("[%d]", i);
            RTLIL::Wire *other_wire = module->wire(other_name);
            if (other_wire) {
                wire->port_input = other_wire->port_input;
                wire->port_output = other_wire->port_output;
                other_wire->port_input = false;
                other_wire->port_output = false;
                if (wire->port_output)
                    module->connect(other_wire, SigSpec(wire, i));
                else
                    module->connect(SigSpec(wire, i), other_wire);
            }
        }
    }

    module->fixup_ports();
    design->add(module);
}

static RTLIL::Wire* createWireIfNotExists(RTLIL::Module *module, unsigned literal)
{
    const unsigned variable = literal >> 1;
    const bool invert = literal & 1;
    RTLIL::IdString wire_name(stringf("\\n%d%s", variable, invert ? "_inv" : "")); // FIXME: is "_inv" the right suffix?
    RTLIL::Wire *wire = module->wire(wire_name);
    if (wire) return wire;
    log_debug("Creating %s\n", wire_name.c_str());
    wire = module->addWire(wire_name);
    if (!invert) return wire;
    RTLIL::IdString wire_inv_name(stringf("\\n%d", variable));
    RTLIL::Wire *wire_inv = module->wire(wire_inv_name);
    if (wire_inv) {
        if (module->cell(wire_inv_name)) return wire;
    }
    else {
        log_debug("Creating %s\n", wire_inv_name.c_str());
        wire_inv = module->addWire(wire_inv_name);
    }

    log_debug("Creating %s = ~%s\n", wire_name.c_str(), wire_inv_name.c_str());
    module->addNotGate(stringf("\\n%d_not", variable), wire_inv, wire); // FIXME: is "_not" the right suffix?

    return wire;
}

void AigerReader::parse_aiger_ascii(bool create_and)
{
    std::string line;
    std::stringstream ss;

    unsigned l1, l2, l3;

    // Parse inputs
    for (unsigned i = 0; i < I; ++i, ++line_count) {
        if (!(f >> l1))
            log_error("Line %u cannot be interpreted as an input!\n", line_count);
        log_debug("%d is an input\n", l1);
        log_assert(!(l1 & 1)); // TODO: Inputs can't be inverted?
        RTLIL::Wire *wire = createWireIfNotExists(module, l1);
        wire->port_input = true;
        inputs.push_back(wire);
    }

    // Parse latches
    RTLIL::Wire *clk_wire = nullptr;
    if (L > 0) {
        clk_wire = module->wire(clk_name);
        log_assert(!clk_wire);
        log_debug("Creating %s\n", clk_name.c_str());
        clk_wire = module->addWire(clk_name);
        clk_wire->port_input = true;
    }
    for (unsigned i = 0; i < L; ++i, ++line_count) {
        if (!(f >> l1 >> l2))
            log_error("Line %u cannot be interpreted as a latch!\n", line_count);
        log_debug("%d %d is a latch\n", l1, l2);
        log_assert(!(l1 & 1)); // TODO: Latch outputs can't be inverted?
        RTLIL::Wire *q_wire = createWireIfNotExists(module, l1);
        RTLIL::Wire *d_wire = createWireIfNotExists(module, l2);

        module->addDffGate(NEW_ID, clk_wire, d_wire, q_wire);

        // Reset logic is optional in AIGER 1.9
        if (f.peek() == ' ') {
            if (!(f >> l3))
                log_error("Line %u cannot be interpreted as a latch!\n", line_count);

            if (l3 == 0 || l3 == 1)
                q_wire->attributes["\\init"] = RTLIL::Const(l3);
            else if (l3 == l1) {
                //q_wire->attributes["\\init"] = RTLIL::Const(RTLIL::State::Sx);
            }
            else
                log_error("Line %u has invalid reset literal for latch!\n", line_count);
        }
        else {
            // AIGER latches are assumed to be initialized to zero
            q_wire->attributes["\\init"] = RTLIL::Const(0);
        }
        latches.push_back(q_wire);
    }

    // Parse outputs
    for (unsigned i = 0; i < O; ++i, ++line_count) {
        if (!(f >> l1))
            log_error("Line %u cannot be interpreted as an output!\n", line_count);

        log_debug("%d is an output\n", l1);
        RTLIL::Wire *wire = createWireIfNotExists(module, l1);
        wire->port_output = true;
        outputs.push_back(wire);
    }
    std::getline(f, line); // Ignore up to start of next line

    // TODO: Parse bad state properties
    for (unsigned i = 0; i < B; ++i, ++line_count)
        std::getline(f, line); // Ignore up to start of next line

    // TODO: Parse invariant constraints
    for (unsigned i = 0; i < C; ++i, ++line_count)
        std::getline(f, line); // Ignore up to start of next line

    // TODO: Parse justice properties
    for (unsigned i = 0; i < J; ++i, ++line_count)
        std::getline(f, line); // Ignore up to start of next line

    // TODO: Parse fairness constraints
    for (unsigned i = 0; i < F; ++i, ++line_count)
        std::getline(f, line); // Ignore up to start of next line

    // Parse AND
    for (unsigned i = 0; i < A; ++i) {
        if (!(f >> l1 >> l2 >> l3))
            log_error("Line %u cannot be interpreted as an AND!\n", line_count);

        log_debug("%d %d %d is an AND\n", l1, l2, l3);
<<<<<<< HEAD
        if (create_and) {
            log_assert(!(l1 & 1));
            RTLIL::Wire *o_wire = createWireIfNotExists(module, l1);
            RTLIL::Wire *i1_wire = createWireIfNotExists(module, l2);
            RTLIL::Wire *i2_wire = createWireIfNotExists(module, l3);

            RTLIL::Cell *and_cell = module->addCell(NEW_ID, "$_AND_");
            and_cell->setPort("\\A", i1_wire);
            and_cell->setPort("\\B", i2_wire);
            and_cell->setPort("\\Y", o_wire);
        }
=======
        log_assert(!(l1 & 1)); // TODO: Output of ANDs can't be inverted?
        RTLIL::Wire *o_wire = createWireIfNotExists(module, l1);
        RTLIL::Wire *i1_wire = createWireIfNotExists(module, l2);
        RTLIL::Wire *i2_wire = createWireIfNotExists(module, l3);
        module->addAndGate(NEW_ID, i1_wire, i2_wire, o_wire);
>>>>>>> c23e3f07
    }
}

static unsigned parse_next_delta_literal(std::istream &f, unsigned ref)
{
    unsigned x = 0, i = 0;
    unsigned char ch;
    while ((ch = f.get()) & 0x80)
        x |= (ch & 0x7f) << (7 * i++);
    return ref - (x | (ch << (7 * i)));
}

void AigerReader::parse_aiger_binary(bool create_and)
{
    unsigned l1, l2, l3;
    std::string line;

    // Parse inputs
    for (unsigned i = 1; i <= I; ++i) {
        log_debug("%d is an input\n", i);
        RTLIL::Wire *wire = createWireIfNotExists(module, i << 1);
        wire->port_input = true;
        inputs.push_back(wire);
    }

    // Parse latches
    RTLIL::Wire *clk_wire = nullptr;
    if (L > 0) {
        clk_wire = module->wire(clk_name);
        log_assert(!clk_wire);
        log_debug("Creating %s\n", clk_name.c_str());
        clk_wire = module->addWire(clk_name);
        clk_wire->port_input = true;
    }
    l1 = (I+1) * 2;
    for (unsigned i = 0; i < L; ++i, ++line_count, l1 += 2) {
        if (!(f >> l2))
            log_error("Line %u cannot be interpreted as a latch!\n", line_count);
        log_debug("%d %d is a latch\n", l1, l2);
        RTLIL::Wire *q_wire = createWireIfNotExists(module, l1);
        RTLIL::Wire *d_wire = createWireIfNotExists(module, l2);

        module->addDff(NEW_ID, clk_wire, d_wire, q_wire);

        // Reset logic is optional in AIGER 1.9
        if (f.peek() == ' ') {
            if (!(f >> l3))
                log_error("Line %u cannot be interpreted as a latch!\n", line_count);

            if (l3 == 0 || l3 == 1)
                q_wire->attributes["\\init"] = RTLIL::Const(l3);
            else if (l3 == l1) {
                //q_wire->attributes["\\init"] = RTLIL::Const(RTLIL::State::Sx);
            }
            else
                log_error("Line %u has invalid reset literal for latch!\n", line_count);
        }
        else {
            // AIGER latches are assumed to be initialized to zero
            q_wire->attributes["\\init"] = RTLIL::Const(0);
        }
        latches.push_back(q_wire);
    }

    // Parse outputs
    for (unsigned i = 0; i < O; ++i, ++line_count) {
        if (!(f >> l1))
            log_error("Line %u cannot be interpreted as an output!\n", line_count);

        log_debug("%d is an output\n", l1);
        RTLIL::Wire *wire = createWireIfNotExists(module, l1);
        wire->port_output = true;
        outputs.push_back(wire);
    }
    std::getline(f, line); // Ignore up to start of next line

    // TODO: Parse bad state properties
    for (unsigned i = 0; i < B; ++i, ++line_count)
        std::getline(f, line); // Ignore up to start of next line

    // TODO: Parse invariant constraints
    for (unsigned i = 0; i < C; ++i, ++line_count)
        std::getline(f, line); // Ignore up to start of next line

    // TODO: Parse justice properties
    for (unsigned i = 0; i < J; ++i, ++line_count)
        std::getline(f, line); // Ignore up to start of next line

    // TODO: Parse fairness constraints
    for (unsigned i = 0; i < F; ++i, ++line_count)
        std::getline(f, line); // Ignore up to start of next line

    // Parse AND
    l1 = (I+L+1) << 1;
    for (unsigned i = 0; i < A; ++i, ++line_count, l1 += 2) {
        l2 = parse_next_delta_literal(f, l1);
        l3 = parse_next_delta_literal(f, l2);

        log_debug("%d %d %d is an AND\n", l1, l2, l3);
        if (create_and) {
            log_assert(!(l1 & 1)); // TODO: Output of ANDs can't be inverted?
            RTLIL::Wire *o_wire = createWireIfNotExists(module, l1);
            RTLIL::Wire *i1_wire = createWireIfNotExists(module, l2);
            RTLIL::Wire *i2_wire = createWireIfNotExists(module, l3);

            RTLIL::Cell *and_cell = module->addCell(NEW_ID, "$_AND_");
            and_cell->setPort("\\A", i1_wire);
            and_cell->setPort("\\B", i2_wire);
            and_cell->setPort("\\Y", o_wire);
        }
    }
}

struct AigerFrontend : public Frontend {
    AigerFrontend() : Frontend("aiger", "read AIGER file") { }
    void help() YS_OVERRIDE
    {
        //   |---v---|---v---|---v---|---v---|---v---|---v---|---v---|---v---|---v---|---v---|
        log("\n");
        log("    read_aiger [options] [filename]\n");
        log("\n");
        log("Load module from an AIGER file into the current design.\n");
        log("\n");
        log("    -module_name <module_name>\n");
        log("        Name of module to be created (default: <filename>)"
#ifdef _WIN32
		                                                   "top" // FIXME
#else
		                                                   "<filename>"
#endif
                                                           ")\n");
        log("\n");
        log("    -clk_name <wire_name>\n");
        log("        AIGER latches to be transformed into posedge DFFs clocked by wire of");
        log("        this name (default: clk)\n");
        log("\n");
		log("    -map <filename>\n");
		log("        read file with port and latch symbols\n");
        log("\n");
		log("    -wideports\n");
		log("        Merge ports that match the pattern 'name[int]' into a single\n");
		log("        multi-bit port 'name'.\n");
		log("\n");
    }
    void execute(std::istream *&f, std::string filename, std::vector<std::string> args, RTLIL::Design *design) YS_OVERRIDE
    {
        log_header(design, "Executing AIGER frontend.\n");

        RTLIL::IdString clk_name = "\\clk";
        RTLIL::IdString module_name;
        std::string map_filename;
        bool wideports = false;

		size_t argidx;
		for (argidx = 1; argidx < args.size(); argidx++) {
			std::string arg = args[argidx];
			if (arg == "-module_name" && argidx+1 < args.size()) {
				module_name = RTLIL::escape_id(args[++argidx]);
				continue;
			}
			if (arg == "-clk_name" && argidx+1 < args.size()) {
				clk_name = RTLIL::escape_id(args[++argidx]);
				continue;
			}
			if (map_filename.empty() && arg == "-map" && argidx+1 < args.size()) {
				map_filename = args[++argidx];
				continue;
			}
			if (arg == "-wideports") {
				wideports = true;
				continue;
			}
			break;
		}
		extra_args(f, filename, args, argidx);

        if (module_name.empty()) {
#ifdef _WIN32
            module_name = "top"; // FIXME: basename equivalent on Win32?
#else
            module_name = RTLIL::escape_id(basename(filename.c_str()));
#endif
        }

        AigerReader reader(design, *f, module_name, clk_name, map_filename, wideports);
		reader.parse_aiger();
    }
} AigerFrontend;

YOSYS_NAMESPACE_END<|MERGE_RESOLUTION|>--- conflicted
+++ resolved
@@ -412,25 +412,13 @@
             log_error("Line %u cannot be interpreted as an AND!\n", line_count);
 
         log_debug("%d %d %d is an AND\n", l1, l2, l3);
-<<<<<<< HEAD
         if (create_and) {
             log_assert(!(l1 & 1));
             RTLIL::Wire *o_wire = createWireIfNotExists(module, l1);
             RTLIL::Wire *i1_wire = createWireIfNotExists(module, l2);
             RTLIL::Wire *i2_wire = createWireIfNotExists(module, l3);
-
-            RTLIL::Cell *and_cell = module->addCell(NEW_ID, "$_AND_");
-            and_cell->setPort("\\A", i1_wire);
-            and_cell->setPort("\\B", i2_wire);
-            and_cell->setPort("\\Y", o_wire);
-        }
-=======
-        log_assert(!(l1 & 1)); // TODO: Output of ANDs can't be inverted?
-        RTLIL::Wire *o_wire = createWireIfNotExists(module, l1);
-        RTLIL::Wire *i1_wire = createWireIfNotExists(module, l2);
-        RTLIL::Wire *i2_wire = createWireIfNotExists(module, l3);
-        module->addAndGate(NEW_ID, i1_wire, i2_wire, o_wire);
->>>>>>> c23e3f07
+            module->addAndGate(NEW_ID, i1_wire, i2_wire, o_wire);
+        }
     }
 }
 
