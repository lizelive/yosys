/*
 *  yosys -- Yosys Open SYnthesis Suite
 *
 *  Copyright (C) 2012  Clifford Wolf <clifford@clifford.at>
 *                2019  Eddie Hung <eddie@fpgeh.com>
 *
 *  Permission to use, copy, modify, and/or distribute this software for any
 *  purpose with or without fee is hereby granted, provided that the above
 *  copyright notice and this permission notice appear in all copies.
 *
 *  THE SOFTWARE IS PROVIDED "AS IS" AND THE AUTHOR DISCLAIMS ALL WARRANTIES
 *  WITH REGARD TO THIS SOFTWARE INCLUDING ALL IMPLIED WARRANTIES OF
 *  MERCHANTABILITY AND FITNESS. IN NO EVENT SHALL THE AUTHOR BE LIABLE FOR
 *  ANY SPECIAL, DIRECT, INDIRECT, OR CONSEQUENTIAL DAMAGES OR ANY DAMAGES
 *  WHATSOEVER RESULTING FROM LOSS OF USE, DATA OR PROFITS, WHETHER IN AN
 *  ACTION OF CONTRACT, NEGLIGENCE OR OTHER TORTIOUS ACTION, ARISING OUT OF
 *  OR IN CONNECTION WITH THE USE OR PERFORMANCE OF THIS SOFTWARE.
 *
 */

// [[CITE]] The AIGER And-Inverter Graph (AIG) Format Version 20071012
// Armin Biere. The AIGER And-Inverter Graph (AIG) Format Version 20071012. Technical Report 07/1, October 2011, FMV Reports Series, Institute for Formal Models and Verification, Johannes Kepler University, Altenbergerstr. 69, 4040 Linz, Austria.
// http://fmv.jku.at/papers/Biere-FMV-TR-07-1.pdf

// https://stackoverflow.com/a/46137633
#ifdef _MSC_VER
#include <stdlib.h>
#define __builtin_bswap32 _byteswap_ulong
#elif defined(__APPLE__)
#include <libkern/OSByteOrder.h>
#define __builtin_bswap32 OSSwapInt32
#endif
#define __STDC_FORMAT_MACROS
#include <inttypes.h>

#include "kernel/yosys.h"
#include "kernel/sigtools.h"
#include "kernel/celltypes.h"
#include "aigerparse.h"

YOSYS_NAMESPACE_BEGIN

inline int32_t from_big_endian(int32_t i32) {
#if __BYTE_ORDER__ == __ORDER_LITTLE_ENDIAN__
	return __builtin_bswap32(i32);
#elif __BYTE_ORDER__ == __ORDER_BIG_ENDIAN__
	return i32;
#else
#error "Unknown endianness"
#endif
}

#define log_debug2(...) ;
//#define log_debug2(...) log_debug(__VA_ARGS__)

struct ConstEvalAig
{
	RTLIL::Module *module;
	dict<RTLIL::SigBit, RTLIL::State> values_map;
	dict<RTLIL::SigBit, RTLIL::Cell*> sig2driver;
	dict<SigBit, pool<RTLIL::SigBit>> sig2deps;

	ConstEvalAig(RTLIL::Module *module) : module(module)
	{
		for (auto &it : module->cells_) {
			if (!yosys_celltypes.cell_known(it.second->type))
				continue;
			for (auto &it2 : it.second->connections())
				if (yosys_celltypes.cell_output(it.second->type, it2.first)) {
					auto r YS_ATTRIBUTE(unused) = sig2driver.insert(std::make_pair(it2.second, it.second));
					log_assert(r.second);
				}
		}
	}

	void clear()
	{
		values_map.clear();
		sig2deps.clear();
	}

	void set(RTLIL::SigBit sig, RTLIL::State value)
	{
		auto it = values_map.find(sig);
#ifndef NDEBUG
		if (it != values_map.end()) {
			RTLIL::State current_val = it->second;
			log_assert(current_val == value);
		}
#endif
		if (it != values_map.end())
			it->second = value;
		else
			values_map[sig] = value;
	}

	void set_incremental(RTLIL::SigSpec sig, RTLIL::Const value)
	{
		log_assert(GetSize(sig) == GetSize(value));

		for (int i = 0; i < GetSize(sig); i++) {
			auto it = values_map.find(sig[i]);
			if (it != values_map.end()) {
				RTLIL::State current_val = it->second;
				if (current_val != value[i])
					for (auto dep : sig2deps[sig[i]])
						values_map.erase(dep);
				it->second = value[i];
			}
			else
				values_map[sig[i]] = value[i];
		}
	}

	void compute_deps(RTLIL::SigBit output, const pool<RTLIL::SigBit> &inputs)
	{
		sig2deps[output].insert(output);

		RTLIL::Cell *cell = sig2driver.at(output);
		RTLIL::SigBit sig_a = cell->getPort("\\A");
		sig2deps[sig_a].reserve(sig2deps[sig_a].size() + sig2deps[output].size()); // Reserve so that any invalidation
											   // that may occur does so here, and
											   // not mid insertion (below)
		sig2deps[sig_a].insert(sig2deps[output].begin(), sig2deps[output].end());
		if (!inputs.count(sig_a))
			compute_deps(sig_a, inputs);

		if (cell->type == "$_AND_") {
			RTLIL::SigSpec sig_b = cell->getPort("\\B");
			sig2deps[sig_b].reserve(sig2deps[sig_b].size() + sig2deps[output].size()); // Reserve so that any invalidation
												   // that may occur does so here, and
												   // not mid insertion (below)
			sig2deps[sig_b].insert(sig2deps[output].begin(), sig2deps[output].end());

			if (!inputs.count(sig_b))
				compute_deps(sig_b, inputs);
		}
		else if (cell->type == "$_NOT_") {
		}
		else log_abort();
	}

	bool eval(RTLIL::Cell *cell)
	{
		RTLIL::SigBit sig_y = cell->getPort("\\Y");
		if (values_map.count(sig_y))
			return true;

		RTLIL::SigBit sig_a = cell->getPort("\\A");
		if (!eval(sig_a))
			return false;

		RTLIL::State eval_ret = RTLIL::Sx;
		if (cell->type == "$_NOT_") {
			if (sig_a == State::S0) eval_ret = State::S1;
			else if (sig_a == State::S1) eval_ret = State::S0;
		}
		else if (cell->type == "$_AND_") {
			if (sig_a == State::S0) {
				eval_ret = State::S0;
				goto eval_end;
			}

			{
				RTLIL::SigBit sig_b = cell->getPort("\\B");
				if (!eval(sig_b))
					return false;
				if (sig_b == State::S0) {
					eval_ret = State::S0;
					goto eval_end;
				}

				if (sig_a != State::S1 || sig_b != State::S1)
					goto eval_end;

				eval_ret = State::S1;
			}
		}
		else log_abort();

eval_end:
		set(sig_y, eval_ret);
		return true;
	}

	bool eval(RTLIL::SigBit &sig)
	{
		auto it = values_map.find(sig);
		if (it != values_map.end()) {
			sig = it->second;
			return true;
		}

		RTLIL::Cell *cell = sig2driver.at(sig);
		if (!eval(cell))
			return false;

		it = values_map.find(sig);
		if (it != values_map.end()) {
			sig = it->second;
			return true;
		}

		return false;
	}
};

AigerReader::AigerReader(RTLIL::Design *design, std::istream &f, RTLIL::IdString module_name, RTLIL::IdString clk_name, std::string map_filename, bool wideports)
	: design(design), f(f), clk_name(clk_name), map_filename(map_filename), wideports(wideports)
{
	module = new RTLIL::Module;
	module->name = module_name;
	if (design->module(module->name))
		log_error("Duplicate definition of module %s!\n", log_id(module->name));
}

void AigerReader::parse_aiger()
{
	std::string header;
	f >> header;
	if (header != "aag" && header != "aig")
		log_error("Unsupported AIGER file!\n");

	// Parse rest of header
	if (!(f >> M >> I >> L >> O >> A))
		log_error("Invalid AIGER header\n");

	// Optional values
	B = C = J = F = 0;
	if (f.peek() != ' ') goto end_of_header;
	if (!(f >> B)) log_error("Invalid AIGER header\n");
	if (f.peek() != ' ') goto end_of_header;
	if (!(f >> C)) log_error("Invalid AIGER header\n");
	if (f.peek() != ' ') goto end_of_header;
	if (!(f >> J)) log_error("Invalid AIGER header\n");
	if (f.peek() != ' ') goto end_of_header;
	if (!(f >> F)) log_error("Invalid AIGER header\n");
end_of_header:

	std::string line;
	std::getline(f, line); // Ignore up to start of next line, as standard
	// says anything that follows could be used for
	// optional sections

	log_debug("M=%u I=%u L=%u O=%u A=%u B=%u C=%u J=%u F=%u\n", M, I, L, O, A, B, C, J, F);

	line_count = 1;
	piNum = 0;
	flopNum = 0;

	if (header == "aag")
		parse_aiger_ascii();
	else if (header == "aig")
		parse_aiger_binary();
	else
		log_abort();

	RTLIL::Wire* n0 = module->wire("$0");
	if (n0)
		module->connect(n0, State::S0);

	// Parse footer (symbol table, comments, etc.)
	unsigned l1;
	std::string s;
	for (int c = f.peek(); c != EOF; c = f.peek(), ++line_count) {
		if (c == 'i' || c == 'l' || c == 'o' || c == 'b') {
			f.ignore(1);
			if (!(f >> l1 >> s))
				log_error("Line %u cannot be interpreted as a symbol entry!\n", line_count);

			if ((c == 'i' && l1 > inputs.size()) || (c == 'l' && l1 > latches.size()) || (c == 'o' && l1 > outputs.size()))
				log_error("Line %u has invalid symbol position!\n", line_count);

			RTLIL::Wire* wire;
			if (c == 'i') wire = inputs[l1];
			else if (c == 'l') wire = latches[l1];
			else if (c == 'o') wire = outputs[l1];
			else if (c == 'b') wire = bad_properties[l1];
			else log_abort();

			module->rename(wire, stringf("\\%s", s.c_str()));
		}
		else if (c == 'j' || c == 'f') {
			// TODO
		}
		else if (c == 'c') {
			f.ignore(1);
			if (f.peek() == '\r')
				f.ignore(1);
			if (f.peek() == '\n')
				break;
			// Else constraint (TODO)
		}
		else
			log_error("Line %u: cannot interpret first character '%c'!\n", line_count, c);
		std::getline(f, line); // Ignore up to start of next line
	}

	post_process();
}

static uint32_t parse_xaiger_literal(std::istream &f)
{
	uint32_t l;
	f.read(reinterpret_cast<char*>(&l), sizeof(l));
	if (f.gcount() != sizeof(l))
#if defined(_WIN32) && defined(__MINGW32__)
		log_error("Offset %I64d: unable to read literal!\n", static_cast<int64_t>(f.tellg()));
#else
		log_error("Offset %" PRId64 ": unable to read literal!\n", static_cast<int64_t>(f.tellg()));
#endif
	return from_big_endian(l);
}

static RTLIL::Wire* createWireIfNotExists(RTLIL::Module *module, unsigned literal)
{
	const unsigned variable = literal >> 1;
	const bool invert = literal & 1;
	RTLIL::IdString wire_name(stringf("$%d%s", variable, invert ? "b" : ""));
	RTLIL::Wire *wire = module->wire(wire_name);
	if (wire) return wire;
	log_debug2("Creating %s\n", wire_name.c_str());
	wire = module->addWire(wire_name);
	wire->port_input = wire->port_output = false;
	if (!invert) return wire;
	RTLIL::IdString wire_inv_name(stringf("$%d", variable));
	RTLIL::Wire *wire_inv = module->wire(wire_inv_name);
	if (wire_inv) {
		if (module->cell(wire_inv_name)) return wire;
	}
	else {
		log_debug2("Creating %s\n", wire_inv_name.c_str());
		wire_inv = module->addWire(wire_inv_name);
		wire_inv->port_input = wire_inv->port_output = false;
	}

	log_debug2("Creating %s = ~%s\n", wire_name.c_str(), wire_inv_name.c_str());
	module->addNotGate(stringf("$%d$not", variable), wire_inv, wire);

	return wire;
}

void AigerReader::parse_xaiger()
{
	std::string header;
	f >> header;
	if (header != "aag" && header != "aig")
		log_error("Unsupported AIGER file!\n");

	// Parse rest of header
	if (!(f >> M >> I >> L >> O >> A))
		log_error("Invalid AIGER header\n");

	// Optional values
	B = C = J = F = 0;

	std::string line;
	std::getline(f, line); // Ignore up to start of next line, as standard
	// says anything that follows could be used for
	// optional sections

	log_debug("M=%u I=%u L=%u O=%u A=%u\n", M, I, L, O, A);

	line_count = 1;
	piNum = 0;
	flopNum = 0;

	if (header == "aag")
		parse_aiger_ascii();
	else if (header == "aig")
		parse_aiger_binary();
	else
		log_abort();

	RTLIL::Wire* n0 = module->wire("$0");
	if (n0)
		module->connect(n0, State::S0);

	int c = f.get();
	if (c != 'c')
		log_error("Line %u: cannot interpret first character '%c'!\n", line_count, c);
	if (f.peek() == '\n')
		f.get();

<<<<<<< HEAD
=======
	dict<int,IdString> box_lookup;
	for (auto m : design->modules()) {
		auto it = m->attributes.find(ID(abc9_box_id));
		if (it == m->attributes.end())
			continue;
		if (m->name.begins_with("$paramod"))
			continue;
		auto id = it->second.as_int();
		auto r = box_lookup.insert(std::make_pair(id, m->name));
		if (!r.second)
			log_error("Module '%s' has the same abc9_box_id = %d value as '%s'.\n",
					log_id(m), id, log_id(r.first->second));
		log_assert(r.second);
	}

>>>>>>> 6e866030
	// Parse footer (symbol table, comments, etc.)
	std::string s;
	for (int c = f.get(); c != EOF; c = f.get()) {
		// XAIGER extensions
		if (c == 'm') {
			uint32_t dataSize YS_ATTRIBUTE(unused) = parse_xaiger_literal(f);
			uint32_t lutNum = parse_xaiger_literal(f);
			uint32_t lutSize YS_ATTRIBUTE(unused) = parse_xaiger_literal(f);
			log_debug("m: dataSize=%u lutNum=%u lutSize=%u\n", dataSize, lutNum, lutSize);
			ConstEvalAig ce(module);
			for (unsigned i = 0; i < lutNum; ++i) {
				uint32_t rootNodeID = parse_xaiger_literal(f);
				uint32_t cutLeavesM = parse_xaiger_literal(f);
				log_debug2("rootNodeID=%d cutLeavesM=%d\n", rootNodeID, cutLeavesM);
				RTLIL::Wire *output_sig = module->wire(stringf("$%d", rootNodeID));
				uint32_t nodeID;
				RTLIL::SigSpec input_sig;
				for (unsigned j = 0; j < cutLeavesM; ++j) {
					nodeID = parse_xaiger_literal(f);
					log_debug2("\t%u\n", nodeID);
					RTLIL::Wire *wire = module->wire(stringf("$%d", nodeID));
					log_assert(wire);
					input_sig.append(wire);
				}
				// TODO: Compute LUT mask from AIG in less than O(2 ** input_sig.size())
				ce.clear();
				ce.compute_deps(output_sig, input_sig.to_sigbit_pool());
				RTLIL::Const lut_mask(RTLIL::State::Sx, 1 << input_sig.size());
				for (int j = 0; j < (1 << cutLeavesM); ++j) {
					int gray = j ^ (j >> 1);
					ce.set_incremental(input_sig, RTLIL::Const{gray, static_cast<int>(cutLeavesM)});
					RTLIL::SigBit o(output_sig);
					bool success YS_ATTRIBUTE(unused) = ce.eval(o);
					log_assert(success);
					log_assert(o.wire == nullptr);
					lut_mask[gray] = o.data;
				}
				RTLIL::Cell *output_cell = module->cell(stringf("$%d$and", rootNodeID));
				log_assert(output_cell);
				module->remove(output_cell);
				module->addLut(stringf("$%d$lut", rootNodeID), input_sig, output_sig, std::move(lut_mask));
			}
		}
		else if (c == 'r') {
			uint32_t dataSize YS_ATTRIBUTE(unused) = parse_xaiger_literal(f);
			flopNum = parse_xaiger_literal(f);
			log_debug("flopNum = %u\n", flopNum);
			log_assert(dataSize == (flopNum+1) * sizeof(uint32_t));
			f.ignore(flopNum * sizeof(uint32_t));
		}
		else if (c == 'n') {
			parse_xaiger_literal(f);
			f >> s;
			log_debug("n: '%s'\n", s.c_str());
		}
		else if (c == 'h') {
			f.ignore(sizeof(uint32_t));
			uint32_t version YS_ATTRIBUTE(unused) = parse_xaiger_literal(f);
			log_assert(version == 1);
			uint32_t ciNum YS_ATTRIBUTE(unused) = parse_xaiger_literal(f);
			log_debug("ciNum = %u\n", ciNum);
			uint32_t coNum YS_ATTRIBUTE(unused) = parse_xaiger_literal(f);
			log_debug("coNum = %u\n", coNum);
			piNum = parse_xaiger_literal(f);
			log_debug("piNum = %u\n", piNum);
			uint32_t poNum YS_ATTRIBUTE(unused) = parse_xaiger_literal(f);
			log_debug("poNum = %u\n", poNum);
			uint32_t boxNum = parse_xaiger_literal(f);
			log_debug("boxNum = %u\n", boxNum);
			for (unsigned i = 0; i < boxNum; i++) {
				f.ignore(2*sizeof(uint32_t));
				uint32_t boxUniqueId = parse_xaiger_literal(f);
				log_assert(boxUniqueId > 0);
				uint32_t oldBoxNum = parse_xaiger_literal(f);
<<<<<<< HEAD
				RTLIL::Cell* cell = module->addCell(stringf("$__box%u", oldBoxNum), box_lookup.at(boxUniqueId));
=======
				RTLIL::Cell* cell = module->addCell(stringf("$box%u", oldBoxNum), box_lookup.at(boxUniqueId));
>>>>>>> 6e866030
				boxes.emplace_back(cell);
			}
		}
		else if (c == 'a' || c == 'i' || c == 'o' || c == 's') {
			uint32_t dataSize = parse_xaiger_literal(f);
			f.ignore(dataSize);
			log_debug("ignoring '%c'\n", c);
		}
		else {
			break;
		}
	}

	post_process();
}

void AigerReader::parse_aiger_ascii()
{
	std::string line;
	std::stringstream ss;

	unsigned l1, l2, l3;

	// Parse inputs
	for (unsigned i = 1; i <= I; ++i, ++line_count) {
		if (!(f >> l1))
			log_error("Line %u cannot be interpreted as an input!\n", line_count);
		log_debug2("%d is an input\n", l1);
		log_assert(!(l1 & 1)); // Inputs can't be inverted
		RTLIL::Wire *wire = createWireIfNotExists(module, l1);
		wire->port_input = true;
		inputs.push_back(wire);
	}

	// Parse latches
	RTLIL::Wire *clk_wire = nullptr;
	if (L > 0 && !clk_name.empty()) {
		clk_wire = module->wire(clk_name);
		log_assert(!clk_wire);
		log_debug2("Creating %s\n", clk_name.c_str());
		clk_wire = module->addWire(clk_name);
		clk_wire->port_input = true;
		clk_wire->port_output = false;
	}
	for (unsigned i = 0; i < L; ++i, ++line_count) {
		if (!(f >> l1 >> l2))
			log_error("Line %u cannot be interpreted as a latch!\n", line_count);
		log_debug2("%d %d is a latch\n", l1, l2);
		log_assert(!(l1 & 1));
		RTLIL::Wire *q_wire = createWireIfNotExists(module, l1);
		RTLIL::Wire *d_wire = createWireIfNotExists(module, l2);

		if (clk_wire)
			module->addDffGate(NEW_ID, clk_wire, d_wire, q_wire);
		else
			module->addFfGate(NEW_ID, d_wire, q_wire);

		// Reset logic is optional in AIGER 1.9
		if (f.peek() == ' ') {
			if (!(f >> l3))
				log_error("Line %u cannot be interpreted as a latch!\n", line_count);

			if (l3 == 0)
				q_wire->attributes["\\init"] = State::S0;
			else if (l3 == 1)
				q_wire->attributes["\\init"] = State::S1;
			else if (l3 == l1) {
				//q_wire->attributes["\\init"] = RTLIL::Sx;
			}
			else
				log_error("Line %u has invalid reset literal for latch!\n", line_count);
		}
		else {
			// AIGER latches are assumed to be initialized to zero
			q_wire->attributes["\\init"] = State::S0;
		}
		latches.push_back(q_wire);
	}

	// Parse outputs
	for (unsigned i = 0; i < O; ++i, ++line_count) {
		if (!(f >> l1))
			log_error("Line %u cannot be interpreted as an output!\n", line_count);

		log_debug2("%d is an output\n", l1);
		const unsigned variable = l1 >> 1;
		const bool invert = l1 & 1;
		RTLIL::IdString wire_name(stringf("$%d%s", variable, invert ? "b" : "")); // FIXME: is "b" the right suffix?
		RTLIL::Wire *wire = module->wire(wire_name);
		if (!wire)
			wire = createWireIfNotExists(module, l1);
		else if (wire->port_input || wire->port_output) {
			RTLIL::Wire *new_wire = module->addWire(NEW_ID);
			module->connect(new_wire, wire);
			wire = new_wire;
		}
		wire->port_output = true;
		outputs.push_back(wire);
	}

	// Parse bad properties
	for (unsigned i = 0; i < B; ++i, ++line_count) {
		if (!(f >> l1))
			log_error("Line %u cannot be interpreted as a bad state property!\n", line_count);

		log_debug2("%d is a bad state property\n", l1);
		RTLIL::Wire *wire = createWireIfNotExists(module, l1);
		wire->port_output = true;
		bad_properties.push_back(wire);
	}

	// TODO: Parse invariant constraints
	for (unsigned i = 0; i < C; ++i, ++line_count)
		std::getline(f, line); // Ignore up to start of next line

	// TODO: Parse justice properties
	for (unsigned i = 0; i < J; ++i, ++line_count)
		std::getline(f, line); // Ignore up to start of next line

	// TODO: Parse fairness constraints
	for (unsigned i = 0; i < F; ++i, ++line_count)
		std::getline(f, line); // Ignore up to start of next line

	// Parse AND
	for (unsigned i = 0; i < A; ++i) {
		if (!(f >> l1 >> l2 >> l3))
			log_error("Line %u cannot be interpreted as an AND!\n", line_count);

		log_debug2("%d %d %d is an AND\n", l1, l2, l3);
		log_assert(!(l1 & 1));
		RTLIL::Wire *o_wire = createWireIfNotExists(module, l1);
		RTLIL::Wire *i1_wire = createWireIfNotExists(module, l2);
		RTLIL::Wire *i2_wire = createWireIfNotExists(module, l3);
		module->addAndGate(o_wire->name.str() + "$and", i1_wire, i2_wire, o_wire);
	}
	std::getline(f, line); // Ignore up to start of next line
}

static unsigned parse_next_delta_literal(std::istream &f, unsigned ref)
{
	unsigned x = 0, i = 0;
	unsigned char ch;
	while ((ch = f.get()) & 0x80)
		x |= (ch & 0x7f) << (7 * i++);
	return ref - (x | (ch << (7 * i)));
}

void AigerReader::parse_aiger_binary()
{
	unsigned l1, l2, l3;
	std::string line;

	// Parse inputs
	int digits = ceil(log10(I));
	for (unsigned i = 1; i <= I; ++i) {
		log_debug2("%d is an input\n", i);
		RTLIL::Wire *wire = module->addWire(stringf("$i%0*d", digits, i));
		wire->port_input = true;
		module->connect(createWireIfNotExists(module, i << 1), wire);
		inputs.push_back(wire);
	}

	// Parse latches
	RTLIL::Wire *clk_wire = nullptr;
	if (L > 0 && !clk_name.empty()) {
		clk_wire = module->wire(clk_name);
		log_assert(!clk_wire);
		log_debug2("Creating %s\n", clk_name.c_str());
		clk_wire = module->addWire(clk_name);
		clk_wire->port_input = true;
		clk_wire->port_output = false;
	}
	l1 = (I+1) * 2;
	for (unsigned i = 0; i < L; ++i, ++line_count, l1 += 2) {
		if (!(f >> l2))
			log_error("Line %u cannot be interpreted as a latch!\n", line_count);
		log_debug("%d %d is a latch\n", l1, l2);
		RTLIL::Wire *q_wire = createWireIfNotExists(module, l1);
		RTLIL::Wire *d_wire = createWireIfNotExists(module, l2);

		if (clk_wire)
			module->addDff(NEW_ID, clk_wire, d_wire, q_wire);
		else
			module->addFf(NEW_ID, d_wire, q_wire);

		// Reset logic is optional in AIGER 1.9
		if (f.peek() == ' ') {
			if (!(f >> l3))
				log_error("Line %u cannot be interpreted as a latch!\n", line_count);

			if (l3 == 0)
				q_wire->attributes["\\init"] = State::S0;
			else if (l3 == 1)
				q_wire->attributes["\\init"] = State::S1;
			else if (l3 == l1) {
				//q_wire->attributes["\\init"] = RTLIL::Sx;
			}
			else
				log_error("Line %u has invalid reset literal for latch!\n", line_count);
		}
		else {
			// AIGER latches are assumed to be initialized to zero
			q_wire->attributes["\\init"] = State::S0;
		}
		latches.push_back(q_wire);
	}

	// Parse outputs
	digits = ceil(log10(O));
	for (unsigned i = 0; i < O; ++i, ++line_count) {
		if (!(f >> l1))
			log_error("Line %u cannot be interpreted as an output!\n", line_count);

		log_debug2("%d is an output\n", l1);
		RTLIL::Wire *wire = module->addWire(stringf("$o%0*d", digits, i));
		wire->port_output = true;
		module->connect(wire, createWireIfNotExists(module, l1));
		outputs.push_back(wire);
	}
	std::getline(f, line); // Ignore up to start of next line

	// Parse bad properties
	for (unsigned i = 0; i < B; ++i, ++line_count) {
		if (!(f >> l1))
			log_error("Line %u cannot be interpreted as a bad state property!\n", line_count);

		log_debug2("%d is a bad state property\n", l1);
		RTLIL::Wire *wire = createWireIfNotExists(module, l1);
		wire->port_output = true;
		bad_properties.push_back(wire);
	}
	if (B > 0)
		std::getline(f, line); // Ignore up to start of next line

	// TODO: Parse invariant constraints
	for (unsigned i = 0; i < C; ++i, ++line_count)
		std::getline(f, line); // Ignore up to start of next line

	// TODO: Parse justice properties
	for (unsigned i = 0; i < J; ++i, ++line_count)
		std::getline(f, line); // Ignore up to start of next line

	// TODO: Parse fairness constraints
	for (unsigned i = 0; i < F; ++i, ++line_count)
		std::getline(f, line); // Ignore up to start of next line

	// Parse AND
	l1 = (I+L+1) << 1;
	for (unsigned i = 0; i < A; ++i, ++line_count, l1 += 2) {
		l2 = parse_next_delta_literal(f, l1);
		l3 = parse_next_delta_literal(f, l2);

		log_debug2("%d %d %d is an AND\n", l1, l2, l3);
		log_assert(!(l1 & 1));
		RTLIL::Wire *o_wire = createWireIfNotExists(module, l1);
		RTLIL::Wire *i1_wire = createWireIfNotExists(module, l2);
		RTLIL::Wire *i2_wire = createWireIfNotExists(module, l3);
		module->addAndGate(o_wire->name.str() + "$and", i1_wire, i2_wire, o_wire);
	}
}

void AigerReader::post_process()
{
<<<<<<< HEAD
	pool<IdString> seen_boxes;
	pool<IdString> flops;
=======
	dict<IdString, std::vector<IdString>> box_ports;
>>>>>>> 6e866030
	unsigned ci_count = 0, co_count = 0, flop_count = 0;
	for (auto cell : boxes) {
		RTLIL::Module* box_module = design->module(cell->type);
		log_assert(box_module);

<<<<<<< HEAD
		bool is_flop = false;
		if (seen_boxes.insert(cell->type).second) {
			if (box_module->attributes.count("\\abc9_flop")) {
				log_assert(flop_count < flopNum);
				flops.insert(cell->type);
				is_flop = true;
			}
			auto it = box_module->attributes.find("\\abc9_carry");
			if (it != box_module->attributes.end()) {
				RTLIL::Wire *carry_in = nullptr, *carry_out = nullptr;
				auto carry_in_out = it->second.decode_string();
				auto pos = carry_in_out.find(',');
				if (pos == std::string::npos)
					log_error("'abc9_carry' attribute on module '%s' does not contain ','.\n", log_id(cell->type));
				auto carry_in_name = RTLIL::escape_id(carry_in_out.substr(0, pos));
				carry_in = box_module->wire(carry_in_name);
				if (!carry_in || !carry_in->port_input)
					log_error("'abc9_carry' on module '%s' contains '%s' which does not exist or is not an input port.\n", log_id(cell->type), carry_in_name.c_str());

				auto carry_out_name = RTLIL::escape_id(carry_in_out.substr(pos+1));
				carry_out = box_module->wire(carry_out_name);
				if (!carry_out || !carry_out->port_output)
					log_error("'abc9_carry' on module '%s' contains '%s' which does not exist or is not an output port.\n", log_id(cell->type), carry_out_name.c_str());

				auto &ports = box_module->ports;
				for (auto jt = ports.begin(); jt != ports.end(); ) {
					RTLIL::Wire* w = box_module->wire(*jt);
					log_assert(w);
					if (w == carry_in || w == carry_out) {
						jt = ports.erase(jt);
						continue;
					}
					if (w->port_id > carry_in->port_id)
						--w->port_id;
					if (w->port_id > carry_out->port_id)
						--w->port_id;
					log_assert(w->port_input || w->port_output);
					log_assert(ports[w->port_id-1] == w->name);
					++jt;
=======
		auto r = box_ports.insert(cell->type);
		if (r.second) {
			// Make carry in the last PI, and carry out the last PO
			//   since ABC requires it this way
			IdString carry_in, carry_out;
			for (const auto &port_name : box_module->ports) {
				auto w = box_module->wire(port_name);
				log_assert(w);
				if (w->get_bool_attribute("\\abc9_carry")) {
					if (w->port_input)
						carry_in = port_name;
					if (w->port_output)
						carry_out = port_name;
>>>>>>> 6e866030
				}
				else
					r.first->second.push_back(port_name);
			}
			if (carry_in != IdString()) {
				log_assert(carry_out != IdString());
				r.first->second.push_back(carry_in);
				r.first->second.push_back(carry_out);
			}
		}
		else
			is_flop = flops.count(cell->type);

		for (auto port_name : box_ports.at(cell->type)) {
			RTLIL::Wire* port = box_module->wire(port_name);
			log_assert(port);
			RTLIL::SigSpec rhs;
			for (int i = 0; i < GetSize(port); i++) {
				RTLIL::Wire* wire = nullptr;
				if (port->port_input) {
					log_assert(co_count < outputs.size());
					wire = outputs[co_count++];
					log_assert(wire);
					log_assert(wire->port_output);
					wire->port_output = false;
				}
				if (port->port_output) {
					log_assert((piNum + ci_count) < inputs.size());
					wire = inputs[piNum + ci_count++];
					log_assert(wire);
					log_assert(wire->port_input);
					wire->port_input = false;
				}
				rhs.append(wire);
			}
			cell->setPort(port_name, rhs);
		}

<<<<<<< HEAD
		if (is_flop) {
=======
		if (box_module->attributes.count("\\abc9_flop")) {
>>>>>>> 6e866030
			log_assert(co_count < outputs.size());
			Wire *wire = outputs[co_count++];
			log_assert(wire);
			log_assert(wire->port_output);
			wire->port_output = false;

			RTLIL::Wire *d = outputs[outputs.size() - flopNum + flop_count];
			log_assert(d);
			log_assert(d->port_output);
			d->port_output = false;

			RTLIL::Wire *q = inputs[piNum - flopNum + flop_count];
			log_assert(q);
			log_assert(q->port_input);
			q->port_input = false;

			auto ff = module->addCell(NEW_ID, "$__ABC9_FF_");
			ff->setPort("\\D", d);
			ff->setPort("\\Q", q);
			flop_count++;
			continue;
		}
	}

	dict<RTLIL::IdString, int> wideports_cache;

	if (!map_filename.empty()) {
		std::ifstream mf(map_filename);
		std::string type, symbol;
		int variable, index;
		while (mf >> type >> variable >> index >> symbol) {
			RTLIL::IdString escaped_s = RTLIL::escape_id(symbol);
			if (type == "input") {
				log_assert(static_cast<unsigned>(variable) < inputs.size());
				RTLIL::Wire* wire = inputs[variable];
				log_assert(wire);
				log_assert(wire->port_input);
				log_debug("Renaming input %s", log_id(wire));

				if (index == 0) {
					// Cope with the fact that a CI might be identical
					// to a PI (necessary due to ABC); in those cases
					// simply connect the latter to the former
					RTLIL::Wire* existing = module->wire(escaped_s);
					if (!existing)
						module->rename(wire, escaped_s);
					else {
						wire->port_input = false;
						module->connect(wire, existing);
					}
				}
				else if (index > 0) {
					std::string indexed_name = stringf("%s[%d]", escaped_s.c_str(), index);
					RTLIL::Wire* existing = module->wire(indexed_name);
					if (!existing) {
						module->rename(wire, indexed_name);
						if (wideports)
							wideports_cache[escaped_s] = std::max(wideports_cache[escaped_s], index);
					}
					else {
						module->connect(wire, existing);
						wire->port_input = false;
					}
				}
				log_debug(" -> %s\n", log_id(wire));
			}
			else if (type == "output") {
				log_assert(static_cast<unsigned>(variable + co_count) < outputs.size());
				RTLIL::Wire* wire = outputs[variable + co_count];
				log_assert(wire);
				log_assert(wire->port_output);
				if (escaped_s == "$__dummy__") {
					wire->port_output = false;
					continue;
				}
				log_debug("Renaming output %s", log_id(wire));

				if (index == 0) {
					// Cope with the fact that a CO might be identical
					// to a PO (necessary due to ABC); in those cases
					// simply connect the latter to the former
					RTLIL::Wire* existing = module->wire(escaped_s);
					if (!existing) {
						module->rename(wire, escaped_s);
					}
					else {
						wire->port_output = false;
						module->connect(wire, existing);
						wire = existing;
					}
				}
				else if (index > 0) {
					std::string indexed_name = stringf("%s[%d]", escaped_s.c_str(), index);
					RTLIL::Wire* existing = module->wire(indexed_name);
					if (!existing) {
						module->rename(wire, indexed_name);
						if (wideports)
							wideports_cache[escaped_s] = std::max(wideports_cache[escaped_s], index);
					}
					else {
						module->connect(wire, existing);
						wire->port_output = false;
					}
				}
				log_debug(" -> %s\n", log_id(wire));
				int init;
				mf >> init;
				if (init < 2)
					wire->attributes["\\init"] = init;
			}
			else if (type == "box") {
<<<<<<< HEAD
				RTLIL::Cell* cell = module->cell(stringf("$__box%d", variable));
=======
				RTLIL::Cell* cell = module->cell(stringf("$box%d", variable));
>>>>>>> 6e866030
				if (cell) { // ABC could have optimised this box away
					module->rename(cell, escaped_s);
					for (const auto &i : cell->connections()) {
						RTLIL::IdString port_name = i.first;
						RTLIL::SigSpec rhs = i.second;
						int index = 0;
						for (auto bit : rhs.bits()) {
							RTLIL::Wire* wire = bit.wire;
							RTLIL::IdString escaped_s = RTLIL::escape_id(stringf("%s.%s", log_id(cell), log_id(port_name)));
							if (index == 0)
								module->rename(wire, escaped_s);
							else if (index > 0) {
								module->rename(wire, stringf("%s[%d]", escaped_s.c_str(), index));
								if (wideports)
									wideports_cache[escaped_s] = std::max(wideports_cache[escaped_s], index);
							}
							index++;
						}
					}
				}
			}
			else
				log_error("Symbol type '%s' not recognised.\n", type.c_str());
		}
	}

	for (auto &wp : wideports_cache) {
		auto name = wp.first;
		int width = wp.second + 1;

		RTLIL::Wire *wire = module->wire(name);
		if (wire)
			module->rename(wire, RTLIL::escape_id(stringf("%s[%d]", name.c_str(), 0)));

		// Do not make ports with a mix of input/output into
		// wide ports
		bool port_input = false, port_output = false;
		for (int i = 0; i < width; i++) {
			RTLIL::IdString other_name = name.str() + stringf("[%d]", i);
			RTLIL::Wire *other_wire = module->wire(other_name);
			if (other_wire) {
				port_input = port_input || other_wire->port_input;
				port_output = port_output || other_wire->port_output;
			}
		}

		wire = module->addWire(name, width);
		wire->port_input = port_input;
		wire->port_output = port_output;

		for (int i = 0; i < width; i++) {
			RTLIL::IdString other_name = name.str() + stringf("[%d]", i);
			RTLIL::Wire *other_wire = module->wire(other_name);
			if (other_wire) {
				other_wire->port_input = false;
				other_wire->port_output = false;
				if (wire->port_input)
					module->connect(other_wire, SigSpec(wire, i));
				else
					module->connect(SigSpec(wire, i), other_wire);
			}
		}
	}

	module->fixup_ports();

	// Insert into a new (temporary) design so that "clean" will only
	// operate (and run checks on) this one module
	RTLIL::Design *mapped_design = new RTLIL::Design;
	mapped_design->add(module);
	Pass::call(mapped_design, "clean");
	mapped_design->modules_.erase(module->name);
	delete mapped_design;

	design->add(module);

	for (auto cell : module->cells().to_vector()) {
		if (cell->type != "$lut") continue;
		auto y_port = cell->getPort("\\Y").as_bit();
		if (y_port.wire->width == 1)
			module->rename(cell, stringf("%s$lut", y_port.wire->name.c_str()));
		else
			module->rename(cell, stringf("%s[%d]$lut", y_port.wire->name.c_str(), y_port.offset));
	}
}

struct AigerFrontend : public Frontend {
	AigerFrontend() : Frontend("aiger", "read AIGER file") { }
	void help() YS_OVERRIDE
	{
		//   |---v---|---v---|---v---|---v---|---v---|---v---|---v---|---v---|---v---|---v---|
		log("\n");
		log("    read_aiger [options] [filename]\n");
		log("\n");
		log("Load module from an AIGER file into the current design.\n");
		log("\n");
		log("    -module_name <module_name>\n");
		log("        Name of module to be created (default: <filename>)\n");
		log("\n");
		log("    -clk_name <wire_name>\n");
		log("        If specified, AIGER latches to be transformed into $_DFF_P_ cells\n");
		log("        clocked by wire of this name. Otherwise, $_FF_ cells will be used.\n");
		log("\n");
		log("    -map <filename>\n");
		log("        read file with port and latch symbols\n");
		log("\n");
		log("    -wideports\n");
		log("        Merge ports that match the pattern 'name[int]' into a single\n");
		log("        multi-bit port 'name'.\n");
		log("\n");
	}
	void execute(std::istream *&f, std::string filename, std::vector<std::string> args, RTLIL::Design *design) YS_OVERRIDE
	{
		log_header(design, "Executing AIGER frontend.\n");

		RTLIL::IdString clk_name = "\\clk";
		RTLIL::IdString module_name;
		std::string map_filename;
		bool wideports = false;

		size_t argidx;
		for (argidx = 1; argidx < args.size(); argidx++) {
			std::string arg = args[argidx];
			if (arg == "-module_name" && argidx+1 < args.size()) {
				module_name = RTLIL::escape_id(args[++argidx]);
				continue;
			}
			if (arg == "-clk_name" && argidx+1 < args.size()) {
				clk_name = RTLIL::escape_id(args[++argidx]);
				continue;
			}
			if (map_filename.empty() && arg == "-map" && argidx+1 < args.size()) {
				map_filename = args[++argidx];
				continue;
			}
			if (arg == "-wideports") {
				wideports = true;
				continue;
			}
			break;
		}
		extra_args(f, filename, args, argidx, true);

		if (module_name.empty()) {
#ifdef _WIN32
			char fname[_MAX_FNAME];
			_splitpath(filename.c_str(), NULL /* drive */, NULL /* dir */, fname, NULL /* ext */);
			char* bn = strdup(fname);
			module_name = RTLIL::escape_id(bn);
			free(bn);
#else
			char* bn = strdup(filename.c_str());
			module_name = RTLIL::escape_id(bn);
			free(bn);
#endif
		}

		AigerReader reader(design, *f, module_name, clk_name, map_filename, wideports);
		reader.parse_aiger();
	}
} AigerFrontend;

YOSYS_NAMESPACE_END<|MERGE_RESOLUTION|>--- conflicted
+++ resolved
@@ -382,8 +382,6 @@
 	if (f.peek() == '\n')
 		f.get();
 
-<<<<<<< HEAD
-=======
 	dict<int,IdString> box_lookup;
 	for (auto m : design->modules()) {
 		auto it = m->attributes.find(ID(abc9_box_id));
@@ -399,7 +397,6 @@
 		log_assert(r.second);
 	}
 
->>>>>>> 6e866030
 	// Parse footer (symbol table, comments, etc.)
 	std::string s;
 	for (int c = f.get(); c != EOF; c = f.get()) {
@@ -474,11 +471,7 @@
 				uint32_t boxUniqueId = parse_xaiger_literal(f);
 				log_assert(boxUniqueId > 0);
 				uint32_t oldBoxNum = parse_xaiger_literal(f);
-<<<<<<< HEAD
-				RTLIL::Cell* cell = module->addCell(stringf("$__box%u", oldBoxNum), box_lookup.at(boxUniqueId));
-=======
 				RTLIL::Cell* cell = module->addCell(stringf("$box%u", oldBoxNum), box_lookup.at(boxUniqueId));
->>>>>>> 6e866030
 				boxes.emplace_back(cell);
 			}
 		}
@@ -742,58 +735,12 @@
 
 void AigerReader::post_process()
 {
-<<<<<<< HEAD
-	pool<IdString> seen_boxes;
-	pool<IdString> flops;
-=======
 	dict<IdString, std::vector<IdString>> box_ports;
->>>>>>> 6e866030
 	unsigned ci_count = 0, co_count = 0, flop_count = 0;
 	for (auto cell : boxes) {
 		RTLIL::Module* box_module = design->module(cell->type);
 		log_assert(box_module);
 
-<<<<<<< HEAD
-		bool is_flop = false;
-		if (seen_boxes.insert(cell->type).second) {
-			if (box_module->attributes.count("\\abc9_flop")) {
-				log_assert(flop_count < flopNum);
-				flops.insert(cell->type);
-				is_flop = true;
-			}
-			auto it = box_module->attributes.find("\\abc9_carry");
-			if (it != box_module->attributes.end()) {
-				RTLIL::Wire *carry_in = nullptr, *carry_out = nullptr;
-				auto carry_in_out = it->second.decode_string();
-				auto pos = carry_in_out.find(',');
-				if (pos == std::string::npos)
-					log_error("'abc9_carry' attribute on module '%s' does not contain ','.\n", log_id(cell->type));
-				auto carry_in_name = RTLIL::escape_id(carry_in_out.substr(0, pos));
-				carry_in = box_module->wire(carry_in_name);
-				if (!carry_in || !carry_in->port_input)
-					log_error("'abc9_carry' on module '%s' contains '%s' which does not exist or is not an input port.\n", log_id(cell->type), carry_in_name.c_str());
-
-				auto carry_out_name = RTLIL::escape_id(carry_in_out.substr(pos+1));
-				carry_out = box_module->wire(carry_out_name);
-				if (!carry_out || !carry_out->port_output)
-					log_error("'abc9_carry' on module '%s' contains '%s' which does not exist or is not an output port.\n", log_id(cell->type), carry_out_name.c_str());
-
-				auto &ports = box_module->ports;
-				for (auto jt = ports.begin(); jt != ports.end(); ) {
-					RTLIL::Wire* w = box_module->wire(*jt);
-					log_assert(w);
-					if (w == carry_in || w == carry_out) {
-						jt = ports.erase(jt);
-						continue;
-					}
-					if (w->port_id > carry_in->port_id)
-						--w->port_id;
-					if (w->port_id > carry_out->port_id)
-						--w->port_id;
-					log_assert(w->port_input || w->port_output);
-					log_assert(ports[w->port_id-1] == w->name);
-					++jt;
-=======
 		auto r = box_ports.insert(cell->type);
 		if (r.second) {
 			// Make carry in the last PI, and carry out the last PO
@@ -807,7 +754,6 @@
 						carry_in = port_name;
 					if (w->port_output)
 						carry_out = port_name;
->>>>>>> 6e866030
 				}
 				else
 					r.first->second.push_back(port_name);
@@ -818,8 +764,6 @@
 				r.first->second.push_back(carry_out);
 			}
 		}
-		else
-			is_flop = flops.count(cell->type);
 
 		for (auto port_name : box_ports.at(cell->type)) {
 			RTLIL::Wire* port = box_module->wire(port_name);
@@ -846,11 +790,7 @@
 			cell->setPort(port_name, rhs);
 		}
 
-<<<<<<< HEAD
-		if (is_flop) {
-=======
 		if (box_module->attributes.count("\\abc9_flop")) {
->>>>>>> 6e866030
 			log_assert(co_count < outputs.size());
 			Wire *wire = outputs[co_count++];
 			log_assert(wire);
@@ -962,11 +902,7 @@
 					wire->attributes["\\init"] = init;
 			}
 			else if (type == "box") {
-<<<<<<< HEAD
-				RTLIL::Cell* cell = module->cell(stringf("$__box%d", variable));
-=======
 				RTLIL::Cell* cell = module->cell(stringf("$box%d", variable));
->>>>>>> 6e866030
 				if (cell) { // ABC could have optimised this box away
 					module->rename(cell, escaped_s);
 					for (const auto &i : cell->connections()) {
